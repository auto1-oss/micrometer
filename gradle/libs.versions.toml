[versions]
application-insights = "2.6.4"
archunit = "1.1.0"
asmForPlugins = "7.3.1"
aspectjweaver = "1.8.14"
assertj = "3.24.2"
awaitility = "4.2.0"
# legacy SDK
aws-cloudwatch = "1.12.608"
caffeine = "2.9.3"
cloudwatch2 = "2.18.41"
colt = "1.2.0"
dagger = "2.11"
dropwizard-metrics = "4.2.23"
dropwizard-metrics5 = "5.0.0"
dynatrace-utils = "1.6.0"
ehcache2 = "2.10.9.2"
ehcache3 = "3.10.8"
gmetric4j = "1.0.10"
google-cloud-monitoring = "3.6.0"
grpc = "1.49.2"
guava = "31.1-jre"
guice = "5.1.0"
h2 = "2.2.224"
hazelcast = "5.2.4"
hazelcast3 = "3.12.13"
hdrhistogram = "2.1.12"
hibernate = "5.6.15.Final"
# 2.6.0 requires JDK 11
hsqldb = "2.5.2"
httpcomponents-async = "4.1.5"
httpcomponents-client = "4.5.14"
# metrics are better with https://github.com/Netflix/Hystrix/pull/1568 introduced
# in hystrix 1.5.12, but Netflix re-released 1.5.11 as 1.5.18 late in 2018.
# <=1.5.11 or 1.5.18 doesn't break with Micrometer, but open metrics won't be correct necessarily.
hystrix = "1.5.12"
jackson-databind = "2.14.3"
javax-cache = "1.1.1"
javax-inject = "1"
jaxb = "2.3.1"
jetty = "9.4.53.v20231009"
jetty11 = "11.0.12"
jersey2 = "2.37"
jersey3 = "3.0.8"
jmh = "1.37"
jooq = "3.14.16"
jsr107 = "1.0.0"
jsr305 = "3.0.2"
junit = "5.9.3"
junit-platform = "1.9.3"
kafka = "2.8.2"
kafka-junit = "4.2.10"
latency-utils = "2.0.3"
<<<<<<< HEAD
logback = "1.2.12"
log4j = "2.19.0"
=======
logback = "1.2.13"
log4j = "2.17.2"
>>>>>>> d5a89452
maven-resolver = "1.8.2"
mockito = "5.5.0"
mongo = "4.8.2"
netty = "4.1.101.Final"
newrelic-api = "5.14.0"
okhttp = "5.0.0-alpha.11" # TODO is compiling against an alpha version intentional?
postgre = "42.5.4"
prometheus = "0.16.0"
reactor = "2020.0.38"
rest-assured = "5.3.2"
signalfx = "1.0.37"
slf4j = "1.7.36"
spectator-atlas = "1.3.10"
spring = "5.3.31"
spring-javaformat = "0.0.40"
testcontainers = "1.19.3"
tomcat = "8.5.96"
wavefront = "3.0.4"
# pinned to avoid issues with shaded slf4j version - see gh-3414
wiremock = "2.33.2"
wiremock-junit5 = "1.3.1"

[libraries]
applicationInsights = { module = "com.microsoft.azure:applicationinsights-core", version.ref = "application-insights" }
archunitJunit5 = { module = "com.tngtech.archunit:archunit-junit5", version.ref = "archunit" }
asmForPlugins = { module = "org.ow2.asm:asm", version.ref = "asmForPlugins" }
aspectjweaver = { module = "org.aspectj:aspectjweaver", version.ref = "aspectjweaver" }
assertj = { module = "org.assertj:assertj-core", version.ref = "assertj" }
awaitility = { module = "org.awaitility:awaitility", version.ref = "awaitility" }
aws-javaSdkCloudwatch = { module = "com.amazonaws:aws-java-sdk-cloudwatch", version.ref = "aws-cloudwatch" }
caffeine = { module = "com.github.ben-manes.caffeine:caffeine", version.ref = "caffeine" }
cloudwatch2 = { module = "software.amazon.awssdk:cloudwatch", version.ref = "cloudwatch2" }
colt = { module = "colt:colt", version.ref = "colt" }
commonsPool2 = "org.apache.commons:commons-pool2:2.11.1"
contextPropagation = { module = "io.micrometer:context-propagation", version = "1.0.6" }
dagger = { module = "com.google.dagger:dagger", version.ref = "dagger" }
daggerCompiler = { module = "com.google.dagger:dagger-compiler", version.ref = "dagger" }
dropwizardMetricsCore = { module = "io.dropwizard.metrics:metrics-core", version.ref = "dropwizard-metrics" }
dropwizardMetricsGraphite = { module = "io.dropwizard.metrics:metrics-graphite", version.ref = "dropwizard-metrics" }
dropwizardMetricsJmx = { module = "io.dropwizard.metrics:metrics-jmx", version.ref = "dropwizard-metrics" }
dropwizardMetricsCore5 = { module = "io.dropwizard.metrics5:metrics-core", version.ref = "dropwizard-metrics5" }
dynatraceUtils = { module = "com.dynatrace.metric.util:dynatrace-metric-utils-java", version.ref = "dynatrace-utils" }
ehcache2 = { module = "net.sf.ehcache:ehcache", version.ref = "ehcache2" }
ehcache3 = { module = "org.ehcache:ehcache", version.ref = "ehcache3" }
gmetric4j = { module = "info.ganglia.gmetric4j:gmetric4j", version.ref = "gmetric4j" }
googleCloudMonitoring = { module = "com.google.cloud:google-cloud-monitoring", version.ref = "google-cloud-monitoring" }
googleOauth2Http = { module = "com.google.auth:google-auth-library-oauth2-http", version = "1.12.2"}
grpcApi = { module = "io.grpc:grpc-api", version.ref = "grpc" }
grpcCore = { module = "io.grpc:grpc-core", version.ref = "grpc" }
grpcServices = { module = "io.grpc:grpc-services", version.ref = "grpc" }
grpcStubs = { module = "io.grpc:grpc-stubs", version.ref = "grpc" }
grpcAlts = { module = "io.grpc:grpc-alts", version.ref = "grpc" }
grpcTestingProto = { module = "io.grpc:grpc-testing-proto", version.ref = "grpc" }
guava = { module = "com.google.guava:guava", version.ref = "guava" }
guice = { module = "com.google.inject:guice", version.ref = "guice" }
h2 = { module = "com.h2database:h2", version.ref = "h2" }
hazelcast = { module = "com.hazelcast:hazelcast", version.ref = "hazelcast" }
hazelcast3 = { module = "com.hazelcast:hazelcast", version.ref = "hazelcast3" }
hdrhistogram = { module = "org.hdrhistogram:HdrHistogram", version.ref = "hdrhistogram" }
hibernateEntitymanager = { module = "org.hibernate:hibernate-entitymanager", version.ref = "hibernate" }
hsqldb = { module = "org.hsqldb:hsqldb", version.ref = "hsqldb" }
httpcomponents-async = { module = "org.apache.httpcomponents:httpasyncclient", version.ref = "httpcomponents-async" }
httpcomponents-client = { module = "org.apache.httpcomponents:httpclient", version.ref = "httpcomponents-client" }
hystrix = { module = "com.netflix.hystrix:hystrix-core", version.ref = "hystrix" }
jacksonDatabind = { module = "com.fasterxml.jackson.core:jackson-databind", version.ref = "jackson-databind" }
jakarta-servletApi = { module = "jakarta.servlet:jakarta.servlet-api", version = "5.0.0" }
javalin = { module = "io.javalin:javalin", version = "5.0.1" }
javax-cacheApi = { module = "javax.cache:cache-api", version.ref = "javax-cache" }
javax-inject = { module = "javax.inject:javax.inject", version.ref = "javax-inject" }
javax-servletApi = { module = "javax.servlet:javax.servlet-api", version = "4.0.1" }
jaxbApi = { module = "javax.xml.bind:jaxb-api", version.ref = "jaxb" }
jettyClient = { module = "org.eclipse.jetty:jetty-client", version.ref = "jetty" }
jettyServer = { module = "org.eclipse.jetty:jetty-server", version.ref = "jetty" }
jettyServlet = { module = "org.eclipse.jetty:jetty-servlet", version.ref = "jetty" }
jetty11Server = { module = "org.eclipse.jetty:jetty-server", version.ref = "jetty11" }
jersey2Server = { module = "org.glassfish.jersey.core:jersey-server", version.ref = "jersey2" }
jersey2Hk2 = { module = "org.glassfish.jersey.inject:jersey-hk2", version.ref = "jersey2" }
jersey2TestFrameworkInmemory = { module = "org.glassfish.jersey.test-framework.providers:jersey-test-framework-provider-inmemory", version.ref = "jersey2" }
jersey2TestFrameworkJdkHttp = { module = "org.glassfish.jersey.test-framework.providers:jersey-test-framework-provider-jdk-http", version.ref = "jersey2" }
jersey3ContainerJdkHttp = { module = "org.glassfish.jersey.containers:jersey-container-jdk-http", version.ref = "jersey3" }
jersey3Hk2 = { module = "org.glassfish.jersey.inject:jersey-hk2", version.ref = "jersey3" }
jersey3TestFrameworkJdkHttp = { module = "org.glassfish.jersey.test-framework.providers:jersey-test-framework-provider-jdk-http", version.ref = "jersey3" }
jmhCore = { module = "org.openjdk.jmh:jmh-core", version.ref = "jmh" }
jmhAnnotationProcessor = { module = "org.openjdk.jmh:jmh-generator-annprocess", version.ref = "jmh" }
jooq = { module = "org.jooq:jooq", version.ref = "jooq" }
jsonPath = { module = "com.jayway.jsonpath:json-path", version = "2.7.0" }
jsr107 = { module = "org.jsr107.ri:cache-ri-impl", version.ref = "jsr107" }
jsr305 = { module = "com.google.code.findbugs:jsr305", version.ref = "jsr305" }
junitBom = { module = "org.junit:junit-bom", version.ref = "junit" }
junitJupiter = { module = "org.junit.jupiter:junit-jupiter", version.ref = "junit" }
junitPlatformLauncher = { module = "org.junit.platform:junit-platform-launcher", version.ref = "junit-platform" }
kafkaClients = { module = "org.apache.kafka:kafka-clients", version.ref = "kafka" }
kafkaStreams = { module = "org.apache.kafka:kafka-streams", version.ref = "kafka" }
kafkaJunit = { module = "com.github.charithe:kafka-junit", version.ref = "kafka-junit" }
kotlinxCoroutines = { module = "org.jetbrains.kotlinx:kotlinx-coroutines-core", version = "1.6.4" }
latencyUtils = { module = "org.latencyutils:LatencyUtils", version.ref = "latency-utils" }
lmaxDisruptor = "com.lmax:disruptor:3.4.4"
logback = { module = "ch.qos.logback:logback-classic", version.ref = "logback" }
logback14 = {module = "ch.qos.logback:logback-classic", version = "1.4.11" }
log4j = { module = "org.apache.logging.log4j:log4j-core", version.ref = "log4j" }
mavenResolverConnectorBasic = { module = "org.apache.maven.resolver:maven-resolver-connector-basic", version.ref = "maven-resolver" }
mavenResolverTransportHttp = { module = "org.apache.maven.resolver:maven-resolver-transport-http", version.ref = "maven-resolver" }
mavenResolverProvider = { module = "org.apache.maven:maven-resolver-provider", version = "3.8.8" }
mockitoCore = { module = "org.mockito:mockito-core", version.ref = "mockito" }
mongoSync = { module = "org.mongodb:mongodb-driver-sync", version.ref = "mongo" }
nettyBom = { module = "io.netty:netty-bom", version.ref = "netty" }
newrelicApi = { module = "com.newrelic.agent.java:newrelic-api", version.ref = "newrelic-api" }
okhttp = { module = "com.squareup.okhttp3:okhttp", version.ref = "okhttp" }
# some proto are marked alpha, hence the alpha version. metrics proto is what we use and it is marked stable
openTelemetry-proto = { module = "io.opentelemetry.proto:opentelemetry-proto", version = "0.19.0-alpha" }
postgre = { module = "org.postgresql:postgresql", version.ref = "postgre" }
prometheusClient = { module = "io.prometheus:simpleclient_common", version.ref = "prometheus" }
prometheusPushgateway = { module = "io.prometheus:simpleclient_pushgateway", version.ref = "prometheus" }
reactorBom = { module = "io.projectreactor:reactor-bom", version.ref = "reactor" }
restAssured = { module = "io.rest-assured:rest-assured", version.ref = "rest-assured" }
signalfx = { module = "com.signalfx.public:signalfx-java", version.ref = "signalfx" }
slf4jApi = { module = "org.slf4j:slf4j-api", version.ref = "slf4j" }
spectatorAtlas = { module = "com.netflix.spectator:spectator-reg-atlas", version.ref = "spectator-atlas" }
spring-context = { module = "org.springframework:spring-context", version.ref = "spring" }
spring-core = { module = "org.springframework:spring-core", version.ref = "spring" }
spring-cloud = { module = "org.springframework.cloud:spring-cloud-dependencies", version = "2021.0.8" }
spring-javaformatCheckstyle = { module = "io.spring.javaformat:spring-javaformat-checkstyle", version.ref = "spring-javaformat" }
systemStubsJupiter = { module = "uk.org.webcompere:system-stubs-jupiter", version = "2.1.5" }
testcontainers-junitJupiter = { module = "org.testcontainers:junit-jupiter", version.ref = "testcontainers" }
testcontainers-kafka = { module = "org.testcontainers:kafka", version.ref = "testcontainers" }
testcontainers-postgresql = { module = "org.testcontainers:postgresql", version.ref = "testcontainers" }
testcontainers-mongodb = { module = "org.testcontainers:mongodb", version.ref = "testcontainers" }
testcontainers = { module = "org.testcontainers:testcontainers", version.ref = "testcontainers" }
tomcatEmbed = { module = "org.apache.tomcat.embed:tomcat-embed-core", version.ref = "tomcat" }
wavefront = { module = "com.wavefront:wavefront-sdk-java", version.ref = "wavefront" }
wiremock = { module = "com.github.tomakehurst:wiremock-jre8-standalone", version.ref = "wiremock" }
wiremockJunit5 = { module = "ru.lanwen.wiremock:wiremock-junit5", version.ref = "wiremock-junit5" }

# plugin dependencies
plugin-license = { module = "gradle.plugin.com.hierynomus.gradle.plugins:license-gradle-plugin", version = "0.16.1" }
plugin-nebulaRelease = { module = "com.netflix.nebula:nebula-release-plugin", version = "18.0.8" }
plugin-nebulaPublishing = { module = "com.netflix.nebula:nebula-publishing-plugin", version = "20.3.0" }
plugin-nebulaProject = { module = "com.netflix.nebula:nebula-project-plugin", version = "10.1.5" }
plugin-nebulaInfo = { module = "com.netflix.nebula:gradle-info-plugin", version = "12.1.6" }
plugin-noHttp = { module = "io.spring.nohttp:nohttp-gradle", version = "0.0.11" }
plugin-nexusPublish = { module = "io.github.gradle-nexus:publish-plugin", version = "1.3.0" }
plugin-javaformat = { module = "io.spring.javaformat:spring-javaformat-gradle-plugin", version.ref = "spring-javaformat" }
plugin-japicmp = { module = "me.champeau.gradle:japicmp-gradle-plugin", version = "0.4.2" }
plugin-downloadTask = { module = "de.undercouch:gradle-download-task", version = "5.5.0" }
plugin-spotless = { module = "com.diffplug.spotless:spotless-plugin-gradle", version = "6.22.0" }<|MERGE_RESOLUTION|>--- conflicted
+++ resolved
@@ -51,13 +51,8 @@
 kafka = "2.8.2"
 kafka-junit = "4.2.10"
 latency-utils = "2.0.3"
-<<<<<<< HEAD
-logback = "1.2.12"
+logback = "1.2.13"
 log4j = "2.19.0"
-=======
-logback = "1.2.13"
-log4j = "2.17.2"
->>>>>>> d5a89452
 maven-resolver = "1.8.2"
 mockito = "5.5.0"
 mongo = "4.8.2"

--- conflicted
+++ resolved
@@ -11,13 +11,8 @@
 caffeine = "2.9.3"
 cloudwatch2 = "2.21.27"
 colt = "1.2.0"
-<<<<<<< HEAD
 dagger = "2.48.1"
-dropwizard-metrics = "4.2.22"
-=======
-dagger = "2.11"
 dropwizard-metrics = "4.2.23"
->>>>>>> 6e11b0b0
 dropwizard-metrics5 = "5.0.0"
 dynatrace-utils = "2.0.1"
 ehcache2 = "2.10.9.2"
@@ -59,19 +54,11 @@
 kafka = "2.8.2"
 kafka-junit = "4.2.10"
 latency-utils = "2.0.3"
-<<<<<<< HEAD
-logback = "1.2.12"
+logback = "1.2.13"
 log4j = "2.21.1"
-maven-resolver = "1.9.16"
+maven-resolver = "1.9.18"
 mockito = "5.7.0"
 mongo = "4.11.1"
-=======
-logback = "1.2.13"
-log4j = "2.20.0"
-maven-resolver = "1.9.18"
-mockito = "5.5.0"
-mongo = "4.9.1"
->>>>>>> 6e11b0b0
 netty = "4.1.101.Final"
 newrelic-api = "5.14.0"
 okhttp = "5.0.0-alpha.11" # TODO is compiling against an alpha version intentional?

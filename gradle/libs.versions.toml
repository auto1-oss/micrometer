--- conflicted
+++ resolved
@@ -54,13 +54,8 @@
 kafka = "2.8.2"
 kafka-junit = "4.2.10"
 latency-utils = "2.0.3"
-<<<<<<< HEAD
-logback = "1.2.13"
+logback12 = "1.2.13"
 log4j = "2.22.1"
-=======
-logback12 = "1.2.13"
-log4j = "2.21.1"
->>>>>>> 2f20e316
 maven-resolver = "1.9.18"
 mockito = "5.10.0"
 mongo = "4.11.1"

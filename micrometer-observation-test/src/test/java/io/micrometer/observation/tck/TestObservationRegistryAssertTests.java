/*
 * Copyright 2021 VMware, Inc.
 *
 * Licensed under the Apache License, Version 2.0 (the "License");
 * you may not use this file except in compliance with the License.
 * You may obtain a copy of the License at
 *
 * https://www.apache.org/licenses/LICENSE-2.0
 *
 * Unless required by applicable law or agreed to in writing, software
 * distributed under the License is distributed on an "AS IS" BASIS,
 * WITHOUT WARRANTIES OR CONDITIONS OF ANY KIND, either express or implied.
 * See the License for the specific language governing permissions and
 * limitations under the License.
 */
package io.micrometer.observation.tck;

import io.micrometer.common.docs.KeyName;
import io.micrometer.observation.Observation;
import io.micrometer.observation.ObservationRegistry;
import org.assertj.core.api.Assertions;
import org.assertj.core.api.BDDAssertions;
import org.awaitility.Awaitility;
import org.junit.jupiter.api.Test;

import java.time.Duration;

import static io.micrometer.observation.tck.TestObservationRegistryAssert.assertThat;
import static org.assertj.core.api.BDDAssertions.thenNoException;
import static org.assertj.core.api.BDDAssertions.thenThrownBy;

class TestObservationRegistryAssertTests {

    TestObservationRegistry registry = TestObservationRegistry.create();

    @Test
    void should_clear_context_entries() {
        Observation.createNotStarted("FOO", registry).start().stop();

        BDDAssertions.then(registry.getContexts()).hasSize(1);

        registry.clear();

        BDDAssertions.then(registry.getContexts()).isEmpty();
    }

    @Test
    void should_not_break_on_multiple_threads() {
        Observation o1 = Observation.createNotStarted("o1", registry);
        Observation o2 = Observation.createNotStarted("o2", registry);
        Observation o3 = Observation.createNotStarted("o3", registry);

        new Thread(() -> o1.start().stop()).start();
        new Thread(() -> o2.start().stop()).start();
        new Thread(() -> o3.start().stop()).start();

<<<<<<< HEAD
        Awaitility.await().pollDelay(Duration.ofMillis(10)).atMost(Duration.ofMillis(50)).untilAsserted(() -> {
            // System.out.println("Registry size [" + registry.getContexts().size() +
            // "]");
            BDDAssertions.then(registry.getContexts()).hasSize(3);
        });
=======
        Awaitility.await()
            .pollDelay(Duration.ofMillis(10))
            .atMost(Duration.ofMillis(100))
            .untilAsserted(() -> BDDAssertions.then(registry.getContexts()).hasSize(3));
>>>>>>> 960e4dab
    }

    @Test
    void should_fail_when_observation_not_started() {
        Observation.createNotStarted("foo", registry).stop();

        thenThrownBy(
                () -> TestObservationRegistryAssert.assertThat(registry).hasSingleObservationThat().hasBeenStarted())
            .isInstanceOf(AssertionError.class)
            .hasMessageContaining("You have forgotten to start your observation");
    }

    @Test
    void should_not_fail_when_observation_started() {
        Observation.createNotStarted("foo", registry).start().stop();

        thenNoException().isThrownBy(
                () -> TestObservationRegistryAssert.assertThat(registry).hasSingleObservationThat().hasBeenStarted());
    }

    @Test
    void should_fail_when_observation_not_stopped() {
        Observation.createNotStarted("foo", registry).start();

        thenThrownBy(
                () -> TestObservationRegistryAssert.assertThat(registry).hasSingleObservationThat().hasBeenStopped())
            .isInstanceOf(AssertionError.class)
            .hasMessageContaining("Observation is not stopped");
    }

    @Test
    void should_not_fail_when_observation_stopped() {
        Observation.createNotStarted("foo", registry).start().stop();

        thenNoException().isThrownBy(
                () -> TestObservationRegistryAssert.assertThat(registry).hasSingleObservationThat().hasBeenStopped());
    }

    @Test
    void should_fail_when_observation_stopped() {
        Observation.createNotStarted("foo", registry).start().stop();

        thenThrownBy(() -> TestObservationRegistryAssert.assertThat(registry).hasSingleObservationThat().isNotStopped())
            .isInstanceOf(AssertionError.class)
            .hasMessageContaining("Observation is stopped");
    }

    @Test
    void should_not_fail_when_observation_not_stopped() {
        Observation.createNotStarted("foo", registry).start();

        thenNoException().isThrownBy(
                () -> TestObservationRegistryAssert.assertThat(registry).hasSingleObservationThat().isNotStopped());
    }

    @Test
    void should_fail_when_no_observation_with_name_found() {
        Observation.createNotStarted("foo", registry).start().stop();

        thenThrownBy(() -> TestObservationRegistryAssert.assertThat(registry).hasObservationWithNameEqualTo("bar"))
            .isInstanceOf(AssertionError.class)
            .hasMessageContaining("Available names are <foo>");
    }

    @Test
    void should_not_fail_when_observation_with_name_found() {
        Observation.createNotStarted("foo", registry).start().stop();

        thenNoException().isThrownBy(() -> TestObservationRegistryAssert.assertThat(registry)
            .hasObservationWithNameEqualTo("foo")
            .that()
            .hasBeenStarted());
    }

    @Test
    void should_fail_when_no_observation_with_name_ignoring_case_found() {
        Observation.createNotStarted("foo", registry).start().stop();

        thenThrownBy(() -> TestObservationRegistryAssert.assertThat(registry)
            .hasObservationWithNameEqualToIgnoringCase("bar")).isInstanceOf(AssertionError.class)
            .hasMessageContaining("Available names are <foo>");
    }

    @Test
    void should_not_fail_when_observation_with_name_ignoring_case_found() {
        Observation.createNotStarted("FOO", registry).start().stop();

        thenNoException().isThrownBy(() -> TestObservationRegistryAssert.assertThat(registry)
            .hasObservationWithNameEqualToIgnoringCase("foo")
            .that()
            .hasBeenStarted());
    }

    @Test
    void should_fail_when_no_contexts_satisfy_the_assertion() {
        Observation.createNotStarted("foo", registry).start().stop();

        thenThrownBy(() -> TestObservationRegistryAssert.assertThat(registry)
            .hasHandledContextsThatSatisfy(contexts -> Assertions.assertThat(contexts).hasSize(2)))
            .isInstanceOf(AssertionError.class);
    }

    @Test
    void should_not_fail_when_contexts_satisfy_the_assertions() {
        Observation.createNotStarted("FOO", registry).start().stop();

        thenNoException().isThrownBy(() -> TestObservationRegistryAssert.assertThat(registry)
            .hasHandledContextsThatSatisfy(contexts -> Assertions.assertThat(contexts).hasSize(1)));
    }

    @Test
    void should_fail_when_there_are_observations() {
        Observation.createNotStarted("foo", registry).start().stop();

        thenThrownBy(() -> TestObservationRegistryAssert.assertThat(registry).doesNotHaveAnyObservation())
            .isInstanceOf(AssertionError.class);
    }

    @Test
    void should_not_fail_when_there_are_no_observations() {
        thenNoException()
            .isThrownBy(() -> TestObservationRegistryAssert.assertThat(registry).doesNotHaveAnyObservation());
    }

    @Test
    void should_fail_when_there_is_no_observation_with_name() {
        Observation.createNotStarted("foo", registry).start().stop();

        thenThrownBy(() -> TestObservationRegistryAssert.assertThat(registry)
            .forAllObservationsWithNameEqualTo("bar", ObservationContextAssert::doesNotHaveError))
            .isInstanceOf(AssertionError.class);
    }

    @Test
    void should_fail_when_all_observations_do_not_match_the_assertion() {
        Observation.createNotStarted("foo", registry).start().stop();

        thenThrownBy(() -> TestObservationRegistryAssert.assertThat(registry)
            .forAllObservationsWithNameEqualTo("foo", ObservationContextAssert::hasError))
            .isInstanceOf(AssertionError.class);
    }

    @Test
    void should_not_fail_when_all_observations_match_the_assertion() {
        Observation.createNotStarted("foo", registry).start().stop();

        thenNoException().isThrownBy(() -> TestObservationRegistryAssert.assertThat(registry)
            .forAllObservationsWithNameEqualTo("foo", ObservationContextAssert::doesNotHaveError));
    }

    @Test
    void should_fail_when_there_is_no_observation_with_name_ignore_case() {
        Observation.createNotStarted("FOO", registry).start().stop();

        thenThrownBy(() -> TestObservationRegistryAssert.assertThat(registry)
            .forAllObservationsWithNameEqualToIgnoreCase("bar", ObservationContextAssert::doesNotHaveError))
            .isInstanceOf(AssertionError.class);
    }

    @Test
    void should_fail_when_not_all_observations_match_the_assertion_ignore_case() {
        Observation.createNotStarted("FOO", registry).start().stop();

        thenThrownBy(() -> TestObservationRegistryAssert.assertThat(registry)
            .forAllObservationsWithNameEqualToIgnoreCase("foo", ObservationContextAssert::hasError))
            .isInstanceOf(AssertionError.class);
    }

    @Test
    void should_not_fail_when_all_observations_match_the_assertion_ignore_case() {
        Observation.createNotStarted("FOO", registry).start().stop();

        thenNoException().isThrownBy(() -> TestObservationRegistryAssert.assertThat(registry)
            .forAllObservationsWithNameEqualToIgnoreCase("foo", ObservationContextAssert::doesNotHaveError));
    }

    @Test
    void should_fail_when_number_of_observations_does_not_match() {
        Observation.createNotStarted("FOO", registry).start().stop();

        thenThrownBy(() -> TestObservationRegistryAssert.assertThat(registry).hasNumberOfObservationsEqualTo(0))
            .isInstanceOf(AssertionError.class);
    }

    @Test
    void should_not_fail_when_number_of_observations_matches() {
        Observation.createNotStarted("FOO", registry).start().stop();

        thenNoException()
            .isThrownBy(() -> TestObservationRegistryAssert.assertThat(registry).hasNumberOfObservationsEqualTo(1));
    }

    @Test
    void should_fail_when_names_match_but_number_is_incorrect() {
        Observation.createNotStarted("foo", registry).start().stop();

        thenThrownBy(() -> TestObservationRegistryAssert.assertThat(registry)
            .hasNumberOfObservationsWithNameEqualTo("foo", 0)).isInstanceOf(AssertionError.class);
    }

    @Test
    void should_fail_when_number_is_correct_but_names_do_not_match() {
        Observation.createNotStarted("foo", registry).start().stop();

        thenThrownBy(() -> TestObservationRegistryAssert.assertThat(registry)
            .hasNumberOfObservationsWithNameEqualTo("bar", 1)).isInstanceOf(AssertionError.class);
    }

    @Test
    void should_not_fail_when_number_and_names_match() {
        Observation.createNotStarted("foo", registry).start().stop();

        thenNoException().isThrownBy(() -> TestObservationRegistryAssert.assertThat(registry)
            .hasNumberOfObservationsWithNameEqualTo("foo", 1));
    }

    @Test
    void should_fail_when_names_match_but_number_is_incorrect_ignore_case() {
        Observation.createNotStarted("FOO", registry).start().stop();

        thenThrownBy(() -> TestObservationRegistryAssert.assertThat(registry)
            .hasNumberOfObservationsWithNameEqualToIgnoreCase("foo", 0)).isInstanceOf(AssertionError.class);
    }

    @Test
    void should_fail_when_number_is_correct_but_names_do_not_match_ignore_case() {
        Observation.createNotStarted("FOO", registry).start().stop();

        thenThrownBy(() -> TestObservationRegistryAssert.assertThat(registry)
            .hasNumberOfObservationsWithNameEqualToIgnoreCase("bar", 1)).isInstanceOf(AssertionError.class);
    }

    @Test
    void should_not_fail_when_number_and_names_match_ignore_case() {
        Observation.createNotStarted("FOO", registry).start().stop();

        thenNoException().isThrownBy(() -> TestObservationRegistryAssert.assertThat(registry)
            .hasNumberOfObservationsWithNameEqualToIgnoreCase("foo", 1));
    }

    @Test
    void should_fail_when_key_value_not_matched() {
        Observation.createNotStarted("FOO", registry).lowCardinalityKeyValue("foo", "bar").start().stop();

        thenThrownBy(
                () -> TestObservationRegistryAssert.assertThat(registry).hasAnObservationWithAKeyValue("key", "value"))
            .isInstanceOf(AssertionError.class);
    }

    @Test
    void should_not_fail_when_key_value_matched() {
        Observation.createNotStarted("FOO", registry).lowCardinalityKeyValue("foo", "bar").start().stop();

        thenNoException().isThrownBy(
                () -> TestObservationRegistryAssert.assertThat(registry).hasAnObservationWithAKeyValue("foo", "bar"));
    }

    @Test
    void should_fail_when_key_not_matched() {
        Observation.createNotStarted("FOO", registry).lowCardinalityKeyValue("foo", "bar").start().stop();

        thenThrownBy(() -> TestObservationRegistryAssert.assertThat(registry).hasAnObservationWithAKeyName("key"))
            .isInstanceOf(AssertionError.class);
    }

    @Test
    void should_not_fail_when_key_matched() {
        Observation.createNotStarted("FOO", registry).lowCardinalityKeyValue("foo", "bar").start().stop();

        thenNoException()
            .isThrownBy(() -> TestObservationRegistryAssert.assertThat(registry).hasAnObservationWithAKeyName("foo"));
    }

    @Test
    void should_fail_when_key_value_not_matched_using_KeyName() {
        Observation.createNotStarted("FOO", registry).lowCardinalityKeyValue("foo", "bar").start().stop();

        thenThrownBy(() -> TestObservationRegistryAssert.assertThat(registry)
            .hasAnObservationWithAKeyValue(MyKeyName.FOO, "value")).isInstanceOf(AssertionError.class);
    }

    @Test
    void should_not_fail_when_key_value_matched_using_KeyName() {
        Observation.createNotStarted("FOO", registry).lowCardinalityKeyValue("foo", "bar").start().stop();

        thenNoException().isThrownBy(() -> TestObservationRegistryAssert.assertThat(registry)
            .hasAnObservationWithAKeyValue(MyKeyName.FOO, "bar"));
    }

    @Test
    void should_fail_when_key_not_matched_using_KeyName() {
        Observation.createNotStarted("FOO", registry).lowCardinalityKeyValue("aaa", "bar").start().stop();

        thenThrownBy(
                () -> TestObservationRegistryAssert.assertThat(registry).hasAnObservationWithAKeyName(MyKeyName.FOO))
            .isInstanceOf(AssertionError.class);
    }

    @Test
    void should_not_fail_when_key_matched_using_KeyName() {
        Observation.createNotStarted("FOO", registry).lowCardinalityKeyValue("foo", "bar").start().stop();

        thenNoException().isThrownBy(
                () -> TestObservationRegistryAssert.assertThat(registry).hasAnObservationWithAKeyName(MyKeyName.FOO));
    }

    @Test
    void should_fail_when_no_observation_matches_assertion() {
        Observation.createNotStarted("FOO", registry).lowCardinalityKeyValue("aaa", "bar").start().stop();

        thenThrownBy(() -> TestObservationRegistryAssert.assertThat(registry)
            .hasAnObservation(observationContextAssert -> observationContextAssert.hasNameEqualTo("FOO")
                .hasLowCardinalityKeyValue("bbb", "bar")))
            .isInstanceOf(AssertionError.class);
    }

    @Test
    void should_not_fail_when_one_observation_matches_assertion() {
        Observation.createNotStarted("FOO", registry).lowCardinalityKeyValue("foo", "bar").start().stop();

        thenNoException().isThrownBy(() -> TestObservationRegistryAssert.assertThat(registry)
            .hasAnObservation(observationContextAssert -> observationContextAssert.hasNameEqualTo("FOO")
                .hasLowCardinalityKeyValue("foo", "bar")));
    }

    @Test
    void should_jump_to_and_back_from_context_assert() {
        new Example(registry).run();

        thenNoException().isThrownBy(() -> assertThat(registry).hasObservationWithNameEqualTo("foo")
            .that()
            .hasHighCardinalityKeyValue("highTag", "highTagValue")
            .hasLowCardinalityKeyValue("lowTag", "lowTagValue")
            .hasBeenStarted()
            .hasBeenStopped()
            .backToTestObservationRegistry()
            .doesNotHaveAnyRemainingCurrentObservation());
    }

    static class Example {

        private final ObservationRegistry registry;

        Example(ObservationRegistry registry) {
            this.registry = registry;
        }

        void run() {
            Observation.createNotStarted("foo", registry)
                .lowCardinalityKeyValue("lowTag", "lowTagValue")
                .highCardinalityKeyValue("highTag", "highTagValue")
                .observe(() -> System.out.println("Hello"));
        }

    }

    enum MyKeyName implements KeyName {

        FOO {
            @Override
            public String asString() {
                return "foo";
            }
        },

        MAYBE_SOMETHING {

            @Override
            public String asString() {
                return "maybe.something";
            }

            @Override
            public boolean isRequired() {
                return false;
            }
        }

    }

}<|MERGE_RESOLUTION|>--- conflicted
+++ resolved
@@ -54,18 +54,11 @@
         new Thread(() -> o2.start().stop()).start();
         new Thread(() -> o3.start().stop()).start();
 
-<<<<<<< HEAD
-        Awaitility.await().pollDelay(Duration.ofMillis(10)).atMost(Duration.ofMillis(50)).untilAsserted(() -> {
+        Awaitility.await().pollDelay(Duration.ofMillis(10)).atMost(Duration.ofMillis(100)).untilAsserted(() -> {
             // System.out.println("Registry size [" + registry.getContexts().size() +
             // "]");
             BDDAssertions.then(registry.getContexts()).hasSize(3);
         });
-=======
-        Awaitility.await()
-            .pollDelay(Duration.ofMillis(10))
-            .atMost(Duration.ofMillis(100))
-            .untilAsserted(() -> BDDAssertions.then(registry.getContexts()).hasSize(3));
->>>>>>> 960e4dab
     }
 
     @Test

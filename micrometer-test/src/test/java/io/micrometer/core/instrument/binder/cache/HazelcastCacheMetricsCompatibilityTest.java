--- conflicted
+++ resolved
@@ -27,9 +27,10 @@
 import static java.util.Collections.emptyList;
 import static org.assertj.core.api.Assertions.assertThat;
 
-<<<<<<< HEAD
 class HazelcastCacheMetricsCompatibilityTest extends CacheMeterBinderCompatibilityKit<Object> {
+
     private Config config = new Config();
+
     private IMap<String, String> cache;
 
     @BeforeEach
@@ -44,13 +45,6 @@
         this.cache.destroy();
         this.cache = null;
     }
-=======
-class HazelcastCacheMetricsCompatibilityTest extends CacheMeterBinderCompatibilityKit {
-
-    private Config config = new Config();
-
-    private IMap<String, String> cache = Hazelcast.newHazelcastInstance(config).getMap("mycache");
->>>>>>> 4f3cf5ac
 
     @Disabled("This only demonstrates why we can't support miss count in Hazelcast.")
     @Issue("#586")

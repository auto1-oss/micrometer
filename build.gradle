--- conflicted
+++ resolved
@@ -21,12 +21,8 @@
         classpath 'io.github.gradle-nexus:publish-plugin:1.1.0'
         classpath 'me.champeau.gradle:japicmp-gradle-plugin:0.4.1'
         classpath 'de.undercouch:gradle-download-task:5.0.2'
-<<<<<<< HEAD
-        classpath 'io.spring.javaformat:spring-javaformat-gradle-plugin:0.0.34'
+        classpath 'io.spring.javaformat:spring-javaformat-gradle-plugin:0.0.35'
         classpath 'com.diffplug.spotless:spotless-plugin-gradle:6.10.0'
-=======
-        classpath 'io.spring.javaformat:spring-javaformat-gradle-plugin:0.0.35'
->>>>>>> 37c074ea
 
         constraints {
             classpath('org.ow2.asm:asm:7.3.1') {

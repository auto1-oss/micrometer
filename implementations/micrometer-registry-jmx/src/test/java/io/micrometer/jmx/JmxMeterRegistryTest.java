/*
 * Copyright 2021 VMware, Inc.
 *
 * Licensed under the Apache License, Version 2.0 (the "License");
 * you may not use this file except in compliance with the License.
 * You may obtain a copy of the License at
 *
 * https://www.apache.org/licenses/LICENSE-2.0
 *
 * Unless required by applicable law or agreed to in writing, software
 * distributed under the License is distributed on an "AS IS" BASIS,
 * WITHOUT WARRANTIES OR CONDITIONS OF ANY KIND, either express or implied.
 * See the License for the specific language governing permissions and
 * limitations under the License.
 */
package io.micrometer.jmx;

import io.micrometer.core.Issue;
import io.micrometer.core.instrument.MockClock;
import io.micrometer.core.instrument.Timer;
import org.junit.jupiter.api.Test;

import javax.management.*;
import java.lang.management.ManagementFactory;

import static org.assertj.core.api.Assertions.assertThat;

/**
 * Tests for {@link JmxMeterRegistry}.
 *
 * @author Sebastian Lövdahl
 */
class JmxMeterRegistryTest {

    private final MockClock clock = new MockClock();

    @Issue("#2683")
    @Test
    void customClockIsUsed() throws MalformedObjectNameException, ReflectionException, InstanceNotFoundException,
            AttributeNotFoundException, MBeanException {
        String nameOfTimer = "test";
        JmxMeterRegistry jmxMeterRegistry = new JmxMeterRegistry(JmxConfig.DEFAULT, clock);
        Timer testTimer = jmxMeterRegistry.timer(nameOfTimer);

        testTimer.record(() -> clock.addSeconds(1));

        // com.codahale.metrics.Timer uses a tick interval of 5 seconds
        clock.addSeconds(6);

        MBeanServer mbs = ManagementFactory.getPlatformMBeanServer();
<<<<<<< HEAD
        Double oneMinuteRate = (Double) mbs.getAttribute(new ObjectName(String.format("%s:name=%s,type=timers", JmxConfig.DEFAULT.domain(), nameOfTimer)), "OneMinuteRate");
=======
        Double oneMinuteRate = (Double) mbs
                .getAttribute(new ObjectName(JmxConfig.DEFAULT.domain() + ":name=" + nameOfTimer), "OneMinuteRate");
>>>>>>> 312eddf6

        assertThat(oneMinuteRate).isGreaterThan(0.0);
    }

}<|MERGE_RESOLUTION|>--- conflicted
+++ resolved
@@ -48,12 +48,9 @@
         clock.addSeconds(6);
 
         MBeanServer mbs = ManagementFactory.getPlatformMBeanServer();
-<<<<<<< HEAD
-        Double oneMinuteRate = (Double) mbs.getAttribute(new ObjectName(String.format("%s:name=%s,type=timers", JmxConfig.DEFAULT.domain(), nameOfTimer)), "OneMinuteRate");
-=======
-        Double oneMinuteRate = (Double) mbs
-                .getAttribute(new ObjectName(JmxConfig.DEFAULT.domain() + ":name=" + nameOfTimer), "OneMinuteRate");
->>>>>>> 312eddf6
+        Double oneMinuteRate = (Double) mbs.getAttribute(
+                new ObjectName(String.format("%s:name=%s,type=timers", JmxConfig.DEFAULT.domain(), nameOfTimer)),
+                "OneMinuteRate");
 
         assertThat(oneMinuteRate).isGreaterThan(0.0);
     }

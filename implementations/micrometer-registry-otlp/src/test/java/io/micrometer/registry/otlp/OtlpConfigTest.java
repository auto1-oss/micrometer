--- conflicted
+++ resolved
@@ -17,7 +17,8 @@
 
 import org.junit.jupiter.api.Test;
 
-<<<<<<< HEAD
+import java.util.Collections;
+import java.util.Map;
 import java.util.stream.Stream;
 
 import static org.assertj.core.api.Assertions.assertThat;
@@ -25,20 +26,10 @@
 import static uk.org.webcompere.systemstubs.SystemStubs.withEnvironmentVariables;
 
 /**
- * Tests for {@link OtlpConfig}
-=======
-import java.util.Collections;
-import java.util.Map;
-
-import static org.assertj.core.api.Assertions.assertThat;
-import static uk.org.webcompere.systemstubs.SystemStubs.withEnvironmentVariables;
-
-/**
  * Tests for {@link OtlpConfig}.
  *
  * @author Tommy Ludwig
  * @author Johnny Lim
->>>>>>> e129c96b
  */
 class OtlpConfigTest {
 
@@ -55,7 +46,6 @@
     }
 
     @Test
-<<<<<<< HEAD
     void headersEmptyishInputParsing() {
         Stream<OtlpConfig> configs = Stream.of(k -> null, k -> "", k -> "  ", k -> " ,");
         configs.forEach(config -> assertThat(config.headers()).isEmpty());
@@ -89,7 +79,9 @@
         withEnvironmentVariables().set("OTEL_EXPORTER_OTLP_HEADERS", "metrics=m,auth=token")
                 .set("OTEL_EXPORTER_OTLP_METRICS_HEADERS", "metrics=t").execute(() -> assertThat(config.headers())
                         .containsEntry("auth", "token").containsEntry("metrics", "t").hasSize(2));
-=======
+    }
+
+    @Test
     void resourceAttributesFromEnvironmentVariables() throws Exception {
         withEnvironmentVariables("OTEL_RESOURCE_ATTRIBUTES", "a=1,b=2", "OTEL_SERVICE_NAME", "my-service")
                 .execute(() -> {
@@ -108,7 +100,6 @@
                     assertThat(config.resourceAttributes()).hasSize(2).containsEntry("a", "100")
                             .containsEntry("service.name", "your-service");
                 });
->>>>>>> e129c96b
     }
 
 }
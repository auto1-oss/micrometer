/*
 * Copyright 2021 VMware, Inc.
 *
 * Licensed under the Apache License, Version 2.0 (the "License");
 * you may not use this file except in compliance with the License.
 * You may obtain a copy of the License at
 *
 * https://www.apache.org/licenses/LICENSE-2.0
 *
 * Unless required by applicable law or agreed to in writing, software
 * distributed under the License is distributed on an "AS IS" BASIS,
 * WITHOUT WARRANTIES OR CONDITIONS OF ANY KIND, either express or implied.
 * See the License for the specific language governing permissions and
 * limitations under the License.
 */
package io.micrometer.dynatrace.v2;

import com.dynatrace.metric.util.*;
import io.micrometer.core.instrument.*;
import io.micrometer.core.instrument.distribution.HistogramSnapshot;
import io.micrometer.core.instrument.distribution.ValueAtPercentile;
import io.micrometer.core.instrument.util.AbstractPartition;
import io.micrometer.core.instrument.util.StringUtils;
import io.micrometer.core.ipc.http.HttpSender;
import io.micrometer.core.util.internal.logging.InternalLogger;
import io.micrometer.core.util.internal.logging.InternalLoggerFactory;
import io.micrometer.core.util.internal.logging.WarnThenDebugLogger;
import io.micrometer.dynatrace.AbstractDynatraceExporter;
import io.micrometer.dynatrace.DynatraceConfig;
import io.micrometer.dynatrace.types.DynatraceSummarySnapshot;
import io.micrometer.dynatrace.types.DynatraceSummarySnapshotSupport;

import java.net.MalformedURLException;
import java.net.URI;
import java.time.Instant;
import java.util.Collections;
import java.util.List;
import java.util.Map;
import java.util.Objects;
import java.util.concurrent.TimeUnit;
import java.util.function.BiFunction;
import java.util.regex.Matcher;
import java.util.regex.Pattern;
import java.util.stream.Collectors;
import java.util.stream.Stream;
import java.util.stream.StreamSupport;

/**
 * Implementation for Dynatrace v2 metrics API export.
 *
 * @author Georg Pirklbauer
 * @author Jonatan Ivanov
 * @since 1.8.0
 */
public final class DynatraceExporterV2 extends AbstractDynatraceExporter {

    private static final String METER_EXCEPTION_LOG_FORMAT = "Could not serialize meter {}: {}";

    private static final Pattern EXTRACT_LINES_OK = Pattern.compile("\"linesOk\":\\s?(\\d+)");

    private static final Pattern EXTRACT_LINES_INVALID = Pattern.compile("\"linesInvalid\":\\s?(\\d+)");

    private static final Pattern IS_NULL_ERROR_RESPONSE = Pattern.compile("\"error\":\\s?null");
    private static final int LOG_RESPONSE_BODY_TRUNCATION_LIMIT = 1_000;
    private static final String LOG_RESPONSE_BODY_TRUNCATION_INDICATOR = " (truncated)";

<<<<<<< HEAD
    private static final InternalLogger logger = InternalLoggerFactory.getInstance(DynatraceExporterV2.class);
    private static final WarnThenDebugLogger warnThenDebugLogger = new WarnThenDebugLogger(DynatraceExporterV2.class);
    private static final Map<String, String> staticDimensions = Collections.singletonMap("dt.metrics.source", "micrometer");
=======
    private final InternalLogger logger = InternalLoggerFactory.getInstance(DynatraceExporterV2.class);

    private static final Map<String, String> staticDimensions = Collections.singletonMap("dt.metrics.source",
            "micrometer");
>>>>>>> fc3d1f81

    private final MetricBuilderFactory metricBuilderFactory;

    public DynatraceExporterV2(DynatraceConfig config, Clock clock, HttpSender httpClient) {
        super(config, clock, httpClient);

        logger.info("Exporting to endpoint {}", config.uri());

        MetricBuilderFactory.MetricBuilderFactoryBuilder factoryBuilder = MetricBuilderFactory.builder()
                .withPrefix(config.metricKeyPrefix())
                .withDefaultDimensions(parseDefaultDimensions(config.defaultDimensions()));

        if (config.enrichWithDynatraceMetadata()) {
            factoryBuilder.withDynatraceMetadata();
        }

        metricBuilderFactory = factoryBuilder.build();
    }

    private boolean isValidEndpoint(String uri) {
        try {
            // noinspection ResultOfMethodCallIgnored
            URI.create(uri).toURL();
        }
        catch (IllegalArgumentException | MalformedURLException ex) {
            return false;
        }

        return true;
    }

    private boolean shouldIgnoreToken(DynatraceConfig config) {
        if (config.apiToken().isEmpty()) {
            return true;
        }
        if (config.uri().equals(DynatraceMetricApiConstants.getDefaultOneAgentEndpoint())) {
            logger.warn(
                    "Potential misconfiguration detected: Token is provided, but the endpoint is set to the local OneAgent endpoint, "
                            + "thus the token will be ignored. If exporting to the cluster API endpoint is intended, its URI has to be provided explicitly.");
            return true;
        }
        return false;
    }

    private DimensionList parseDefaultDimensions(Map<String, String> defaultDimensions) {
        List<Dimension> dimensions = Stream
                .concat(defaultDimensions.entrySet().stream(), staticDimensions.entrySet().stream())
                .map(entry -> Dimension.create(entry.getKey(), entry.getValue())).collect(Collectors.toList());
        return DimensionList.fromCollection(dimensions);
    }

    /**
     * Export to the Dynatrace v2 endpoint. Measurements that contain NaN or Infinite
     * values, as well as serialized data points that exceed length limits imposed by the
     * API will be dropped and not exported. If the number of serialized data points
     * exceeds the maximum number of allowed data points per request they will be sent in
     * chunks.
     * @param meters A list of {@link Meter Meters} that are serialized as one or more
     * metric lines.
     */
    @Override
    public void export(List<Meter> meters) {
        // Lines that are too long to be ingested into Dynatrace, as well as lines that
        // contain NaN
        // or Inf values are dropped and not returned from "toMetricLines", and are
        // therefore dropped.
        List<String> metricLines = meters.stream().flatMap(this::toMetricLines) // Stream<Meter>
                                                                                // to
                                                                                // Stream<String>
                .collect(Collectors.toList());

        sendInBatches(metricLines);
    }

    private Stream<String> toMetricLines(Meter meter) {
        return meter.match(this::toGaugeLine, this::toCounterLine, this::toTimerLine, this::toDistributionSummaryLine,
                this::toLongTaskTimerLine, this::toTimeGaugeLine, this::toFunctionCounterLine,
                this::toFunctionTimerLine, this::toMeterLine);
    }

    Stream<String> toGaugeLine(Gauge meter) {
        return toMeterLine(meter, this::createGaugeLine);
    }

    private String createGaugeLine(Meter meter, Measurement measurement) {
        try {
            return createMetricBuilder(meter).setDoubleGaugeValue(measurement.getValue()).serialize();
        }
        catch (MetricException e) {
            logger.warn(METER_EXCEPTION_LOG_FORMAT, meter.getId().getName(), e.getMessage());
        }

        return null;
    }

    Stream<String> toCounterLine(Counter meter) {
        return toMeterLine(meter, this::createCounterLine);
    }

    private String createCounterLine(Meter meter, Measurement measurement) {
        try {
            return createMetricBuilder(meter).setDoubleCounterValueDelta(measurement.getValue()).serialize();
        }
        catch (MetricException e) {
            logger.warn(METER_EXCEPTION_LOG_FORMAT, meter.getId().getName(), e.getMessage());
        }

        return null;
    }

    Stream<String> toTimerLine(Timer meter) {
        if (!(meter instanceof DynatraceSummarySnapshotSupport)) {
            // fall back to previous behaviour
            return toSummaryLine(meter, meter.takeSnapshot(), getBaseTimeUnit());
        }

        DynatraceSummarySnapshotSupport summary = (DynatraceSummarySnapshotSupport) meter;
        if (!summary.hasValues()) {
            return Stream.empty();
        }

        // Take a snapshot and reset the Timer for the next export
        DynatraceSummarySnapshot snapshot = summary.takeSummarySnapshotAndReset(getBaseTimeUnit());
        return createSummaryLine(meter, snapshot.getMin(), snapshot.getMax(), snapshot.getTotal(), snapshot.getCount());
    }

    private Stream<String> toSummaryLine(Meter meter, HistogramSnapshot histogramSnapshot, TimeUnit timeUnit) {
        long count = histogramSnapshot.count();
        if (count < 1) {
            logger.debug("Summary with 0 count dropped: {}", meter.getId().getName());
            return Stream.empty();
        }
        double total = (timeUnit != null) ? histogramSnapshot.total(timeUnit) : histogramSnapshot.total();
        double max = (timeUnit != null) ? histogramSnapshot.max(timeUnit) : histogramSnapshot.max();
        double min = (count == 1) ? max : minFromHistogramSnapshot(histogramSnapshot, timeUnit);
        return createSummaryLine(meter, min, max, total, count);
    }

    private double minFromHistogramSnapshot(HistogramSnapshot histogramSnapshot, TimeUnit timeUnit) {
        ValueAtPercentile[] valuesAtPercentiles = histogramSnapshot.percentileValues();
        for (ValueAtPercentile valueAtPercentile : valuesAtPercentiles) {
            if (valueAtPercentile.percentile() == 0.0) {
                return (timeUnit != null) ? valueAtPercentile.value(timeUnit) : valueAtPercentile.value();
            }
        }
        return Double.NaN;
    }

    private Stream<String> createSummaryLine(Meter meter, double min, double max, double total, long count) {
        try {
            String line = createMetricBuilder(meter).setDoubleSummaryValue(min, max, total, count).serialize();
            return Stream.of(line);
        }
        catch (MetricException e) {
            logger.warn(METER_EXCEPTION_LOG_FORMAT, meter.getId().getName(), e.getMessage());
        }

        return Stream.empty();
    }

    Stream<String> toDistributionSummaryLine(DistributionSummary meter) {
        if (!(meter instanceof DynatraceSummarySnapshotSupport)) {
            // fall back to previous behaviour
            return toSummaryLine(meter, meter.takeSnapshot(), null);
        }

        DynatraceSummarySnapshotSupport summary = (DynatraceSummarySnapshotSupport) meter;

        if (!summary.hasValues()) {
            return Stream.empty();
        }

        // Take a snapshot and reset the DistributionSummary for the next export
        DynatraceSummarySnapshot snapshot = ((DynatraceSummarySnapshotSupport) meter).takeSummarySnapshotAndReset();
        return createSummaryLine(meter, snapshot.getMin(), snapshot.getMax(), snapshot.getTotal(), snapshot.getCount());
    }

    Stream<String> toLongTaskTimerLine(LongTaskTimer meter) {
        return toSummaryLine(meter, meter.takeSnapshot(), getBaseTimeUnit());
    }

    Stream<String> toTimeGaugeLine(TimeGauge meter) {
        return toMeterLine(meter, this::createGaugeLine);
    }

    Stream<String> toFunctionCounterLine(FunctionCounter meter) {
        return toMeterLine(meter, this::createCounterLine);
    }

    Stream<String> toFunctionTimerLine(FunctionTimer meter) {
        long count = (long) meter.count();
        if (count < 1) {
            logger.debug("Timer with 0 count dropped: {}", meter.getId().getName());
            return Stream.empty();
        }
        double total = meter.totalTime(getBaseTimeUnit());
        double average = meter.mean(getBaseTimeUnit());

        return createSummaryLine(meter, average, average, total, count);
    }

    Stream<String> toMeterLine(Meter meter) {
        return toMeterLine(meter, this::createGaugeLine);
    }

    private Stream<String> toMeterLine(Meter meter, BiFunction<Meter, Measurement, String> measurementConverter) {
        return streamOf(meter.measure()).map(measurement -> measurementConverter.apply(meter, measurement))
                .filter(Objects::nonNull);
    }

    private Metric.Builder createMetricBuilder(Meter meter) {
        return metricBuilderFactory.newMetricBuilder(meter.getId().getName())
                .setDimensions(fromTags(meter.getId().getTags())).setTimestamp(Instant.ofEpochMilli(clock.wallTime()));
    }

    private DimensionList fromTags(List<Tag> tags) {
        return DimensionList.fromCollection(
                tags.stream().map(tag -> Dimension.create(tag.getKey(), tag.getValue())).collect(Collectors.toList()));
    }

    private <T> Stream<T> streamOf(Iterable<T> iterable) {
        return StreamSupport.stream(iterable.spliterator(), false);
    }

    private void send(List<String> metricLines) {
        String endpoint = config.uri();
        if (!isValidEndpoint(endpoint)) {
            logger.warn("Invalid endpoint, skipping export... ({})", endpoint);
            return;
        }
        try {
            logger.debug("Sending {} lines to {}", metricLines.size(), endpoint);

            String body = String.join("\n", metricLines);
            logger.debug("Sending lines:\n{}", body);

            HttpSender.Request.Builder requestBuilder = httpClient.post(endpoint);
            if (!shouldIgnoreToken(config)) {
                requestBuilder.withHeader("Authorization", "Api-Token " + config.apiToken());
            }

            requestBuilder.withHeader("User-Agent", "micrometer").withPlainText(body).send()
                    .onSuccess(response -> handleSuccess(metricLines.size(), response))
                    .onError(response -> logger.error("Failed metric ingestion: Error Code={}, Response Body={}",
<<<<<<< HEAD
                        response.code(),
                        StringUtils.truncate(response.body(), LOG_RESPONSE_BODY_TRUNCATION_LIMIT, LOG_RESPONSE_BODY_TRUNCATION_INDICATOR)));
        } catch (Throwable throwable) {
            logger.warn("Failed metric ingestion: " + throwable);
            warnThenDebugLogger.log("Stack trace for previous 'Failed metric ingestion' warning log: ", throwable);
=======
                            response.code(), response.body()));
        }
        catch (Throwable throwable) {
            logger.error("Failed metric ingestion: " + throwable.getMessage(), throwable);
>>>>>>> fc3d1f81
        }
    }

    private void handleSuccess(int totalSent, HttpSender.Response response) {
        if (response.code() == 202) {
            if (IS_NULL_ERROR_RESPONSE.matcher(response.body()).find()) {
                Matcher linesOkMatchResult = EXTRACT_LINES_OK.matcher(response.body());
                Matcher linesInvalidMatchResult = EXTRACT_LINES_INVALID.matcher(response.body());
                if (linesOkMatchResult.find() && linesInvalidMatchResult.find()) {
<<<<<<< HEAD
                    logger.debug("Sent {} metric lines, linesOk: {}, linesInvalid: {}.",
                            totalSent, linesOkMatchResult.group(1), linesInvalidMatchResult.group(1));
                } else {
                    logger.warn("Unable to parse response: {}",
                        StringUtils.truncate(response.body(), LOG_RESPONSE_BODY_TRUNCATION_LIMIT, LOG_RESPONSE_BODY_TRUNCATION_INDICATOR));
                }
            } else {
                logger.warn("Unable to parse response: {}",
                    StringUtils.truncate(response.body(), LOG_RESPONSE_BODY_TRUNCATION_LIMIT, LOG_RESPONSE_BODY_TRUNCATION_INDICATOR));
=======
                    logger.debug("Sent {} metric lines, linesOk: {}, linesInvalid: {}.", totalSent,
                            linesOkMatchResult.group(1), linesInvalidMatchResult.group(1));
                }
                else {
                    logger.warn("Unable to parse response: {}", response.body());
                }
            }
            else {
                logger.warn("Unable to parse response: {}", response.body());
>>>>>>> fc3d1f81
            }
        }
        else {
            // common pitfall if URI is supplied in V1 format (without endpoint path)
<<<<<<< HEAD
            logger.error("Expected status code 202, got {}.\nResponse Body={}\nDid you specify the ingest path (e.g.: /api/v2/metrics/ingest)?",
                    response.code(),
                    StringUtils.truncate(response.body(), LOG_RESPONSE_BODY_TRUNCATION_LIMIT, LOG_RESPONSE_BODY_TRUNCATION_INDICATOR)
            );
=======
            logger.error(
                    "Expected status code 202, got {}.\nResponse Body={}\nDid you specify the ingest path (e.g.: /api/v2/metrics/ingest)?",
                    response.code(), response.body());
>>>>>>> fc3d1f81
        }
    }

    private void sendInBatches(List<String> metricLines) {
        int partitionSize = Math.min(config.batchSize(), DynatraceMetricApiConstants.getPayloadLinesLimit());
        MetricLinePartition.partition(metricLines, partitionSize).forEach(this::send);
    }

    static class MetricLinePartition extends AbstractPartition<String> {

        private MetricLinePartition(List<String> list, int partitionSize) {
            super(list, partitionSize);
        }

        static List<List<String>> partition(List<String> list, int partitionSize) {
            return new MetricLinePartition(list, partitionSize);
        }

    }

}<|MERGE_RESOLUTION|>--- conflicted
+++ resolved
@@ -61,19 +61,17 @@
     private static final Pattern EXTRACT_LINES_INVALID = Pattern.compile("\"linesInvalid\":\\s?(\\d+)");
 
     private static final Pattern IS_NULL_ERROR_RESPONSE = Pattern.compile("\"error\":\\s?null");
+
     private static final int LOG_RESPONSE_BODY_TRUNCATION_LIMIT = 1_000;
+
     private static final String LOG_RESPONSE_BODY_TRUNCATION_INDICATOR = " (truncated)";
 
-<<<<<<< HEAD
     private static final InternalLogger logger = InternalLoggerFactory.getInstance(DynatraceExporterV2.class);
+
     private static final WarnThenDebugLogger warnThenDebugLogger = new WarnThenDebugLogger(DynatraceExporterV2.class);
-    private static final Map<String, String> staticDimensions = Collections.singletonMap("dt.metrics.source", "micrometer");
-=======
-    private final InternalLogger logger = InternalLoggerFactory.getInstance(DynatraceExporterV2.class);
 
     private static final Map<String, String> staticDimensions = Collections.singletonMap("dt.metrics.source",
             "micrometer");
->>>>>>> fc3d1f81
 
     private final MetricBuilderFactory metricBuilderFactory;
 
@@ -318,18 +316,12 @@
             requestBuilder.withHeader("User-Agent", "micrometer").withPlainText(body).send()
                     .onSuccess(response -> handleSuccess(metricLines.size(), response))
                     .onError(response -> logger.error("Failed metric ingestion: Error Code={}, Response Body={}",
-<<<<<<< HEAD
-                        response.code(),
-                        StringUtils.truncate(response.body(), LOG_RESPONSE_BODY_TRUNCATION_LIMIT, LOG_RESPONSE_BODY_TRUNCATION_INDICATOR)));
-        } catch (Throwable throwable) {
+                            response.code(), StringUtils.truncate(response.body(), LOG_RESPONSE_BODY_TRUNCATION_LIMIT,
+                                    LOG_RESPONSE_BODY_TRUNCATION_INDICATOR)));
+        }
+        catch (Throwable throwable) {
             logger.warn("Failed metric ingestion: " + throwable);
             warnThenDebugLogger.log("Stack trace for previous 'Failed metric ingestion' warning log: ", throwable);
-=======
-                            response.code(), response.body()));
-        }
-        catch (Throwable throwable) {
-            logger.error("Failed metric ingestion: " + throwable.getMessage(), throwable);
->>>>>>> fc3d1f81
         }
     }
 
@@ -339,41 +331,25 @@
                 Matcher linesOkMatchResult = EXTRACT_LINES_OK.matcher(response.body());
                 Matcher linesInvalidMatchResult = EXTRACT_LINES_INVALID.matcher(response.body());
                 if (linesOkMatchResult.find() && linesInvalidMatchResult.find()) {
-<<<<<<< HEAD
-                    logger.debug("Sent {} metric lines, linesOk: {}, linesInvalid: {}.",
-                            totalSent, linesOkMatchResult.group(1), linesInvalidMatchResult.group(1));
-                } else {
-                    logger.warn("Unable to parse response: {}",
-                        StringUtils.truncate(response.body(), LOG_RESPONSE_BODY_TRUNCATION_LIMIT, LOG_RESPONSE_BODY_TRUNCATION_INDICATOR));
-                }
-            } else {
-                logger.warn("Unable to parse response: {}",
-                    StringUtils.truncate(response.body(), LOG_RESPONSE_BODY_TRUNCATION_LIMIT, LOG_RESPONSE_BODY_TRUNCATION_INDICATOR));
-=======
                     logger.debug("Sent {} metric lines, linesOk: {}, linesInvalid: {}.", totalSent,
                             linesOkMatchResult.group(1), linesInvalidMatchResult.group(1));
                 }
                 else {
-                    logger.warn("Unable to parse response: {}", response.body());
+                    logger.warn("Unable to parse response: {}", StringUtils.truncate(response.body(),
+                            LOG_RESPONSE_BODY_TRUNCATION_LIMIT, LOG_RESPONSE_BODY_TRUNCATION_INDICATOR));
                 }
             }
             else {
-                logger.warn("Unable to parse response: {}", response.body());
->>>>>>> fc3d1f81
+                logger.warn("Unable to parse response: {}", StringUtils.truncate(response.body(),
+                        LOG_RESPONSE_BODY_TRUNCATION_LIMIT, LOG_RESPONSE_BODY_TRUNCATION_INDICATOR));
             }
         }
         else {
             // common pitfall if URI is supplied in V1 format (without endpoint path)
-<<<<<<< HEAD
-            logger.error("Expected status code 202, got {}.\nResponse Body={}\nDid you specify the ingest path (e.g.: /api/v2/metrics/ingest)?",
-                    response.code(),
-                    StringUtils.truncate(response.body(), LOG_RESPONSE_BODY_TRUNCATION_LIMIT, LOG_RESPONSE_BODY_TRUNCATION_INDICATOR)
-            );
-=======
             logger.error(
                     "Expected status code 202, got {}.\nResponse Body={}\nDid you specify the ingest path (e.g.: /api/v2/metrics/ingest)?",
-                    response.code(), response.body());
->>>>>>> fc3d1f81
+                    response.code(), StringUtils.truncate(response.body(), LOG_RESPONSE_BODY_TRUNCATION_LIMIT,
+                            LOG_RESPONSE_BODY_TRUNCATION_INDICATOR));
         }
     }
 

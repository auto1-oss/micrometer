/**
 * Copyright 2017 VMware, Inc.
 * <p>
 * Licensed under the Apache License, Version 2.0 (the "License");
 * you may not use this file except in compliance with the License.
 * You may obtain a copy of the License at
 * <p>
 * https://www.apache.org/licenses/LICENSE-2.0
 * <p>
 * Unless required by applicable law or agreed to in writing, software
 * distributed under the License is distributed on an "AS IS" BASIS,
 * WITHOUT WARRANTIES OR CONDITIONS OF ANY KIND, either express or implied.
 * See the License for the specific language governing permissions and
 * limitations under the License.
 */
package io.micrometer.influx;

import io.micrometer.core.instrument.*;
import io.micrometer.core.instrument.Timer;
import io.micrometer.core.instrument.step.StepMeterRegistry;
import io.micrometer.core.instrument.util.DoubleFormat;
import io.micrometer.core.instrument.util.NamedThreadFactory;
import io.micrometer.core.instrument.util.StringUtils;
import io.micrometer.core.instrument.util.TimeUtils;
import io.micrometer.core.ipc.http.HttpSender;
import io.micrometer.core.ipc.http.HttpUrlConnectionSender;
import org.slf4j.Logger;
import org.slf4j.LoggerFactory;

import java.net.MalformedURLException;
import java.net.URLEncoder;
import java.util.*;
import java.util.concurrent.ThreadFactory;
import java.util.concurrent.TimeUnit;
import java.util.function.Function;
import java.util.function.Predicate;
import java.util.stream.Collectors;
import java.util.stream.Stream;

import static java.util.Collections.emptySet;
import static java.util.stream.Collectors.joining;

/**
 * {@link MeterRegistry} for InfluxDB.
 * Since Micrometer 1.7, this supports InfluxDB v2 and v1.
 *
 * @author Jon Schneider
 * @author Johnny Lim
 * @author Mariusz Sondecki
 */
public class InfluxMeterRegistry extends StepMeterRegistry {
    private static final ThreadFactory DEFAULT_THREAD_FACTORY = new NamedThreadFactory("influx-metrics-publisher");
    private final InfluxConfig config;
    private final HttpSender httpClient;
    private final Logger logger = LoggerFactory.getLogger(InfluxMeterRegistry.class);
    private final Set<String> prefixes;
    private boolean databaseExists = false;

    @SuppressWarnings("deprecation")
    public InfluxMeterRegistry(InfluxConfig config, Clock clock) {
        this(config, clock, DEFAULT_THREAD_FACTORY,
                new HttpUrlConnectionSender(config.connectTimeout(), config.readTimeout()), emptySet());
    }

    /**
     * @param config        Configuration options for the registry that are describable as properties.
     * @param clock         The clock to use for timings.
     * @param threadFactory The thread factory to use to create the publishing thread.
     * @deprecated Use {@link #builder(InfluxConfig)} instead.
     */
    @Deprecated
    public InfluxMeterRegistry(InfluxConfig config, Clock clock, ThreadFactory threadFactory) {
        this(config, clock, threadFactory, new HttpUrlConnectionSender(config.connectTimeout(), config.readTimeout()), emptySet());
    }

    private InfluxMeterRegistry(InfluxConfig config, Clock clock, ThreadFactory threadFactory, HttpSender httpClient, Set<String> prefixes) {
        super(config, clock);
        config().namingConvention(new InfluxNamingConvention());
        this.config = config;
        this.httpClient = httpClient;
        this.prefixes = prefixes;
        start(threadFactory);
    }

    @Override
    public void start(ThreadFactory threadFactory) {
        super.start(threadFactory);
        if (config.enabled()) {
            logger.info("Using InfluxDB API version {} to write metrics", config.apiVersion());
        }
    }

    public static Builder builder(InfluxConfig config) {
        return new Builder(config);
    }

    private void createDatabaseIfNecessary() {
        if (!config.autoCreateDb() || databaseExists || config.apiVersion() == InfluxApiVersion.V2)
            return;

        try {
            String createDatabaseQuery = new CreateDatabaseQueryBuilder(config.db()).setRetentionDuration(config.retentionDuration())
                    .setRetentionPolicyName(config.retentionPolicy())
                    .setRetentionReplicationFactor(config.retentionReplicationFactor())
                    .setRetentionShardDuration(config.retentionShardDuration()).build();

            HttpSender.Request.Builder requestBuilder = httpClient
                    .post(config.uri() + "/query?q=" + URLEncoder.encode(createDatabaseQuery, "UTF-8"))
                    .withBasicAuthentication(config.userName(), config.password());
            config.apiVersion().addHeaderToken(config, requestBuilder);

            requestBuilder
                    .send()
                    .onSuccess(response -> {
                        logger.debug("influx database {} is ready to receive metrics", config.db());
                        databaseExists = true;
                    })
                    .onError(response -> logger.error("unable to create database '{}': {}", config.db(), response.body()));
        } catch (Throwable e) {
            logger.error("unable to create database '{}'", config.db(), e);
        }
    }

    @Override
    protected void publish() {
        createDatabaseIfNecessary();

        try {
            String influxEndpoint = config.apiVersion().writeEndpoint(config);

<<<<<<< HEAD
            if (prefixes == null || prefixes.isEmpty()) {
                logger.info("prefixes are empty");
                publishMetrics(influxEndpoint, getMeters());
            } else {
                splitAndPublishMetrics(influxEndpoint);
=======
            for (List<Meter> batch : MeterPartition.partition(this, config.batchSize())) {
                HttpSender.Request.Builder requestBuilder = httpClient
                        .post(influxEndpoint)
                        .withBasicAuthentication(config.userName(), config.password());
                config.apiVersion().addHeaderToken(config, requestBuilder);
                requestBuilder
                        .withPlainText(batch.stream()
                                .flatMap(m -> m.match(
                                        gauge -> writeGauge(gauge.getId(), gauge.value()),
                                        counter -> writeCounter(counter.getId(), counter.count()),
                                        this::writeTimer,
                                        this::writeSummary,
                                        this::writeLongTaskTimer,
                                        gauge -> writeGauge(gauge.getId(), gauge.value(getBaseTimeUnit())),
                                        counter -> writeCounter(counter.getId(), counter.count()),
                                        this::writeFunctionTimer,
                                        this::writeMeter))
                                .collect(joining("\n")))
                        .compressWhen(config::compressed)
                        .send()
                        .onSuccess(response -> {
                            logger.debug("successfully sent {} metrics to InfluxDB.", batch.size());
                            databaseExists = true;
                        })
                        .onError(response -> logger.error("failed to send metrics to influx: {}", response.body()));
>>>>>>> 3c428d48
            }
        } catch (MalformedURLException e) {
            throw new IllegalArgumentException("Malformed InfluxDB publishing endpoint, see '" + config.prefix() + ".uri'", e);
        } catch (Throwable e) {
            logger.error("failed to send metrics to influx", e);
        }
    }

    private void splitAndPublishMetrics(String influxEndpoint) throws Throwable {
        final Map<MeterKey, List<Meter>> matchedMetersMap = new HashMap<>();
        final List<Meter> unmatchedMeters = new ArrayList<>();

        for (Meter meter : getMeters()) {
            final MeterKey key = createKeyIfMatched(meter);
            if (key != null) {
                matchedMetersMap.computeIfAbsent(key, k -> new ArrayList<>()).add(meter);
            } else {
                unmatchedMeters.add(meter);
            }
        }

        publishMetrics(influxEndpoint, unmatchedMeters);
        publishMetrics(influxEndpoint, matchedMetersMap);
    }

    // VisibleForTesting
    MeterKey createKeyIfMatched(Meter meter) {
        if (meter instanceof Gauge || meter instanceof Counter || meter instanceof FunctionCounter) {
            final Meter.Id meterId = meter.getId();
            final String meterName = meterId.getName();
            final String baseUnit = meterId.getBaseUnit();
            final Predicate<String> matchedPredicate = prefix -> meterName.length() > prefix.concat(".").length() && meterName.startsWith(prefix + ".");

            return prefixes.stream()
                    .filter(matchedPredicate)
                    .findFirst()
                    .map(matchedPrefix -> new MeterKey(meterId.getType(), matchedPrefix, meterId.getTags(), baseUnit))
                    .orElse(null);
        }
        return null;
    }

    private void publishMetrics(String influxEndpoint, List<Meter> meters) throws Throwable {
        logger.debug("publish meters without prefixes");
        for (List<Meter> batch : InfluxMeterPartition.partition(meters, config.batchSize())) {
            publishMetrics(influxEndpoint, batch.size(), batch.stream()
                    .flatMap(m -> m.match(
                            gauge -> writeGauge(gauge.getId(), gauge.value()),
                            counter -> writeCounter(counter.getId(), counter.count()),
                            this::writeTimer,
                            this::writeSummary,
                            this::writeLongTaskTimer,
                            gauge -> writeGauge(gauge.getId(), gauge.value(getBaseTimeUnit())),
                            counter -> writeCounter(counter.getId(), counter.count()),
                            this::writeFunctionTimer,
                            this::writeMeter))
                    .collect(joining("\n")));
        }
    }

    private void publishMetrics(String influxEndpoint, Map<MeterKey, List<Meter>> metersMap) throws Throwable {
        logger.debug("publish meters with prefixes");
        for (List<MeterKey> batch : InfluxMeterPartition.partition(metersMap.keySet().stream().collect(Collectors.toList()), config.batchSize())) {
            publishMetrics(influxEndpoint, batch.size(), batch.stream()
                    .flatMap(k -> writeMetersAsSingleMultiFieldLine(metersMap.get(k),
                            meter -> match(meter,
                                    Gauge::value,
                                    Counter::count,
                                    timeGauge -> timeGauge.value(getBaseTimeUnit()),
                                    FunctionCounter::count),
                            getConventionName(k)))
                    .collect(joining("\n")));
        }
    }

    private void publishMetrics(String influxEndpoint, int metersCount, String content) throws Throwable {
        logger.debug("send to InfluxDB metrics: {}", content);
        httpClient.post(influxEndpoint)
                .withBasicAuthentication(config.userName(), config.password())
                .withPlainText(content)
                .compressWhen(config::compressed)
                .send()
                .onSuccess(response -> {
                    logger.debug("successfully sent {} metrics to InfluxDB.", metersCount);
                    databaseExists = true;
                })
                .onError(response -> logger.error("failed to send metrics to influx: {}", response.body()));
    }

    // VisibleForTesting
    String getConventionName(MeterKey k) {
        return config().namingConvention().name(k.getPrefix(), k.getMeterType(), k.getBaseUnit());
    }

    // VisibleForTesting
    Stream<String> writeMeter(Meter m) {
        List<Field> fields = new ArrayList<>();
        for (Measurement measurement : m.measure()) {
            double value = measurement.getValue();
            if (!Double.isFinite(value)) {
                continue;
            }
            String fieldKey = measurement.getStatistic().getTagValueRepresentation()
                    .replaceAll("(.)(\\p{Upper})", "$1_$2").toLowerCase();
            fields.add(new Field(fieldKey, value));
        }
        if (fields.isEmpty()) {
            return Stream.empty();
        }
        Meter.Id id = m.getId();
        return Stream.of(influxLineProtocol(id, id.getType().name().toLowerCase(), fields.stream()));
    }

    private Stream<String> writeLongTaskTimer(LongTaskTimer timer) {
        Stream<Field> fields = Stream.of(
                new Field("active_tasks", timer.activeTasks()),
                new Field("duration", timer.duration(getBaseTimeUnit()))
        );
        return Stream.of(influxLineProtocol(timer.getId(), "long_task_timer", fields));
    }

    private <T> T match(Meter meter,
                        Function<Gauge, T> visitGauge,
                        Function<Counter, T> visitCounter,
                        Function<TimeGauge, T> visitTimeGauge,
                        Function<FunctionCounter, T> visitFunctionCounter) {
        if (meter instanceof TimeGauge) {
            return visitTimeGauge.apply((TimeGauge) meter);
        } else if (meter instanceof Gauge) {
            return visitGauge.apply((Gauge) meter);
        } else if (meter instanceof FunctionCounter) {
            return visitFunctionCounter.apply((FunctionCounter) meter);
        }  else {
            return visitCounter.apply((Counter) meter);
        }
    }

    // VisibleForTesting
    Stream<String> writeCounter(Meter.Id id, double count) {
        if (Double.isFinite(count)) {
            return Stream.of(influxLineProtocol(id, "counter", Stream.of(new Field("value", count))));
        }
        return Stream.empty();
    }

    // VisibleForTesting
    Stream<String> writeGauge(Meter.Id id, Double value) {
        if (Double.isFinite(value)) {
            return Stream.of(influxLineProtocol(id, "gauge", Stream.of(new Field("value", value))));
        }
        return Stream.empty();
    }

    // VisibleForTesting
<<<<<<< HEAD
    Stream<String> writeMetersAsSingleMultiFieldLine(List<Meter> meters, Function<Meter, Double> meterMeasurement, String meterName) {
        final List<Field> fields = new ArrayList<>();
        for (Meter meter : meters) {
            final Field field = createFieldForMeter(meterMeasurement, meterName, meter);
            if (field != null) {
                fields.add(field);
            }
        }
        if (fields.isEmpty()) {
            return Stream.empty();
        }
        final Meter.Id id = meters.get(0).getId();//get first from list, because all have the same tags
        return Stream.of(influxLineProtocol(id, id.getType().name().toLowerCase(), fields.stream(), meterName));
    }

    private Field createFieldForMeter(Function<Meter, Double> meterMeasurement, String meterName, Meter meter) {
        final Double value = meterMeasurement.apply(meter);
        if (!Double.isFinite(value)) {
            return null;
        }
        final Meter.Id id = meter.getId();
        final String fullConventionName = getConventionName(id);
        final String fieldKey = fullConventionName.substring(meterName.length() + 1);

        return new Field(fieldKey, value);
    }

    private Stream<String> writeFunctionTimer(FunctionTimer timer) {
        Stream<Field> fields = Stream.of(
                new Field("sum", timer.totalTime(getBaseTimeUnit())),
                new Field("count", timer.count()),
                new Field("mean", timer.mean(getBaseTimeUnit()))
        );

        return Stream.of(influxLineProtocol(timer.getId(), "histogram", fields));
=======
    Stream<String> writeFunctionTimer(FunctionTimer timer) {
        double sum = timer.totalTime(getBaseTimeUnit());
        if (Double.isFinite(sum)) {
            Stream.Builder<Field> builder = Stream.builder();
            builder.add(new Field("sum", sum));
            builder.add(new Field("count", timer.count()));
            double mean = timer.mean(getBaseTimeUnit());
            if (Double.isFinite(mean)) {
                builder.add(new Field("mean", mean));
            }
            return Stream.of(influxLineProtocol(timer.getId(), "histogram", builder.build()));
        }
        return Stream.empty();
>>>>>>> 3c428d48
    }

    private Stream<String> writeTimer(Timer timer) {
        final Stream<Field> fields = Stream.of(
                new Field("sum", timer.totalTime(getBaseTimeUnit())),
                new Field("count", timer.count()),
                new Field("mean", timer.mean(getBaseTimeUnit())),
                new Field("upper", timer.max(getBaseTimeUnit()))
        );

        return Stream.of(influxLineProtocol(timer.getId(), "histogram", fields));
    }

    private Stream<String> writeSummary(DistributionSummary summary) {
        final Stream<Field> fields = Stream.of(
                new Field("sum", summary.totalAmount()),
                new Field("count", summary.count()),
                new Field("mean", summary.mean()),
                new Field("upper", summary.max())
        );

        return Stream.of(influxLineProtocol(summary.getId(), "histogram", fields));
    }

    private String influxLineProtocol(Meter.Id id, String metricType, Stream<Field> fields, String metricName) {
        String tags = getConventionTags(id).stream()
                .filter(t -> StringUtils.isNotBlank(t.getValue()))
                .map(t -> "," + t.getKey() + "=" + t.getValue())
                .collect(joining(""));

        return metricName + tags + ",metric_type=" + metricType + " "
                + fields.map(Field::toString).collect(joining(","))
                + " " + clock.wallTime();
    }

    private String influxLineProtocol(Meter.Id id, String metricType, Stream<Field> fields) {
        return influxLineProtocol(id, metricType, fields, getConventionName(id));
    }

    @Override
    protected final TimeUnit getBaseTimeUnit() {
        return TimeUnit.MILLISECONDS;
    }

    public static class Builder {
        private final InfluxConfig config;

        private Clock clock = Clock.SYSTEM;
        private ThreadFactory threadFactory = DEFAULT_THREAD_FACTORY;
        private HttpSender httpClient;
        private Set<String> prefixes = new HashSet<>();

        @SuppressWarnings("deprecation")
        Builder(InfluxConfig config) {
            this.config = config;
            this.httpClient = new HttpUrlConnectionSender(config.connectTimeout(), config.readTimeout());
        }

        public Builder clock(Clock clock) {
            this.clock = clock;
            return this;
        }

        public Builder threadFactory(ThreadFactory threadFactory) {
            this.threadFactory = threadFactory;
            return this;
        }

        public Builder httpClient(HttpSender httpClient) {
            this.httpClient = httpClient;
            return this;
        }

        public Builder prefixes(Set<String> prefixes) {
            this.prefixes = prefixes;
            return this;
        }

        public InfluxMeterRegistry build() {
            return new InfluxMeterRegistry(config, clock, threadFactory, httpClient, prefixes);
        }
    }

    static class Field {
        final String key;
        final double value;

        Field(String key, double value) {
            // `time` cannot be a field key or tag key
            if (key.equals("time")) {
                throw new IllegalArgumentException("'time' is an invalid field key in InfluxDB");
            }
            this.key = key;
            this.value = value;
        }

        @Override
        public String toString() {
            return key + "=" + DoubleFormat.decimalOrNan(value);
        }
    }

    static class MeterKey {

        private final Meter.Type meterType;
        private final String prefix;
        private final List<Tag> tags;
        private final String baseUnit;

        private MeterKey(Meter.Type meterType, String prefix, List<Tag> tags, String baseUnit) {
            this.meterType = meterType;
            this.prefix = prefix;
            this.tags = tags;
            this.baseUnit = baseUnit;
        }

        Meter.Type getMeterType() {
            return meterType;
        }

        String getPrefix() {
            return prefix;
        }

        List<Tag> getTags() {
            return tags;
        }

        String getBaseUnit() {
            return baseUnit;
        }

        @Override
        public boolean equals(Object o) {
            if (this == o) return true;
            if (!(o instanceof MeterKey)) return false;
            MeterKey meterKey = (MeterKey) o;
            return meterType == meterKey.meterType &&
                    Objects.equals(prefix, meterKey.prefix) &&
                    Objects.equals(tags, meterKey.tags) &&
                    Objects.equals(baseUnit, meterKey.baseUnit);
        }

        @Override
        public int hashCode() {
            return Objects.hash(meterType, prefix, tags, baseUnit);
        }
    }
}<|MERGE_RESOLUTION|>--- conflicted
+++ resolved
@@ -18,12 +18,10 @@
 import io.micrometer.core.instrument.*;
 import io.micrometer.core.instrument.Timer;
 import io.micrometer.core.instrument.step.StepMeterRegistry;
-import io.micrometer.core.instrument.util.DoubleFormat;
-import io.micrometer.core.instrument.util.NamedThreadFactory;
-import io.micrometer.core.instrument.util.StringUtils;
-import io.micrometer.core.instrument.util.TimeUtils;
+import io.micrometer.core.instrument.util.*;
 import io.micrometer.core.ipc.http.HttpSender;
 import io.micrometer.core.ipc.http.HttpUrlConnectionSender;
+import io.micrometer.core.lang.Nullable;
 import org.slf4j.Logger;
 import org.slf4j.LoggerFactory;
 
@@ -34,7 +32,6 @@
 import java.util.concurrent.TimeUnit;
 import java.util.function.Function;
 import java.util.function.Predicate;
-import java.util.stream.Collectors;
 import java.util.stream.Stream;
 
 import static java.util.Collections.emptySet;
@@ -128,39 +125,11 @@
         try {
             String influxEndpoint = config.apiVersion().writeEndpoint(config);
 
-<<<<<<< HEAD
             if (prefixes == null || prefixes.isEmpty()) {
-                logger.info("prefixes are empty");
+                logger.debug("prefixes are empty");
                 publishMetrics(influxEndpoint, getMeters());
             } else {
                 splitAndPublishMetrics(influxEndpoint);
-=======
-            for (List<Meter> batch : MeterPartition.partition(this, config.batchSize())) {
-                HttpSender.Request.Builder requestBuilder = httpClient
-                        .post(influxEndpoint)
-                        .withBasicAuthentication(config.userName(), config.password());
-                config.apiVersion().addHeaderToken(config, requestBuilder);
-                requestBuilder
-                        .withPlainText(batch.stream()
-                                .flatMap(m -> m.match(
-                                        gauge -> writeGauge(gauge.getId(), gauge.value()),
-                                        counter -> writeCounter(counter.getId(), counter.count()),
-                                        this::writeTimer,
-                                        this::writeSummary,
-                                        this::writeLongTaskTimer,
-                                        gauge -> writeGauge(gauge.getId(), gauge.value(getBaseTimeUnit())),
-                                        counter -> writeCounter(counter.getId(), counter.count()),
-                                        this::writeFunctionTimer,
-                                        this::writeMeter))
-                                .collect(joining("\n")))
-                        .compressWhen(config::compressed)
-                        .send()
-                        .onSuccess(response -> {
-                            logger.debug("successfully sent {} metrics to InfluxDB.", batch.size());
-                            databaseExists = true;
-                        })
-                        .onError(response -> logger.error("failed to send metrics to influx: {}", response.body()));
->>>>>>> 3c428d48
             }
         } catch (MalformedURLException e) {
             throw new IllegalArgumentException("Malformed InfluxDB publishing endpoint, see '" + config.prefix() + ".uri'", e);
@@ -187,6 +156,7 @@
     }
 
     // VisibleForTesting
+    @Nullable
     MeterKey createKeyIfMatched(Meter meter) {
         if (meter instanceof Gauge || meter instanceof Counter || meter instanceof FunctionCounter) {
             final Meter.Id meterId = meter.getId();
@@ -205,7 +175,7 @@
 
     private void publishMetrics(String influxEndpoint, List<Meter> meters) throws Throwable {
         logger.debug("publish meters without prefixes");
-        for (List<Meter> batch : InfluxMeterPartition.partition(meters, config.batchSize())) {
+        for (List<Meter> batch : new MeterPartition(meters, config.batchSize())) {
             publishMetrics(influxEndpoint, batch.size(), batch.stream()
                     .flatMap(m -> m.match(
                             gauge -> writeGauge(gauge.getId(), gauge.value()),
@@ -223,7 +193,7 @@
 
     private void publishMetrics(String influxEndpoint, Map<MeterKey, List<Meter>> metersMap) throws Throwable {
         logger.debug("publish meters with prefixes");
-        for (List<MeterKey> batch : InfluxMeterPartition.partition(metersMap.keySet().stream().collect(Collectors.toList()), config.batchSize())) {
+        for (List<MeterKey> batch : InfluxMeterPartition.partition(new ArrayList<>(metersMap.keySet()), config.batchSize())) {
             publishMetrics(influxEndpoint, batch.size(), batch.stream()
                     .flatMap(k -> writeMetersAsSingleMultiFieldLine(metersMap.get(k),
                             meter -> match(meter,
@@ -238,8 +208,11 @@
 
     private void publishMetrics(String influxEndpoint, int metersCount, String content) throws Throwable {
         logger.debug("send to InfluxDB metrics: {}", content);
-        httpClient.post(influxEndpoint)
-                .withBasicAuthentication(config.userName(), config.password())
+        HttpSender.Request.Builder requestBuilder = httpClient
+                .post(influxEndpoint)
+                .withBasicAuthentication(config.userName(), config.password());
+        config.apiVersion().addHeaderToken(config, requestBuilder);
+        requestBuilder
                 .withPlainText(content)
                 .compressWhen(config::compressed)
                 .send()
@@ -293,7 +266,7 @@
             return visitGauge.apply((Gauge) meter);
         } else if (meter instanceof FunctionCounter) {
             return visitFunctionCounter.apply((FunctionCounter) meter);
-        }  else {
+        } else {
             return visitCounter.apply((Counter) meter);
         }
     }
@@ -315,7 +288,6 @@
     }
 
     // VisibleForTesting
-<<<<<<< HEAD
     Stream<String> writeMetersAsSingleMultiFieldLine(List<Meter> meters, Function<Meter, Double> meterMeasurement, String meterName) {
         final List<Field> fields = new ArrayList<>();
         for (Meter meter : meters) {
@@ -327,7 +299,7 @@
         if (fields.isEmpty()) {
             return Stream.empty();
         }
-        final Meter.Id id = meters.get(0).getId();//get first from list, because all have the same tags
+        final Meter.Id id = meters.get(0).getId(); //get first from list, because all have the same tags
         return Stream.of(influxLineProtocol(id, id.getType().name().toLowerCase(), fields.stream(), meterName));
     }
 
@@ -343,15 +315,7 @@
         return new Field(fieldKey, value);
     }
 
-    private Stream<String> writeFunctionTimer(FunctionTimer timer) {
-        Stream<Field> fields = Stream.of(
-                new Field("sum", timer.totalTime(getBaseTimeUnit())),
-                new Field("count", timer.count()),
-                new Field("mean", timer.mean(getBaseTimeUnit()))
-        );
-
-        return Stream.of(influxLineProtocol(timer.getId(), "histogram", fields));
-=======
+    // VisibleForTesting
     Stream<String> writeFunctionTimer(FunctionTimer timer) {
         double sum = timer.totalTime(getBaseTimeUnit());
         if (Double.isFinite(sum)) {
@@ -365,7 +329,6 @@
             return Stream.of(influxLineProtocol(timer.getId(), "histogram", builder.build()));
         }
         return Stream.empty();
->>>>>>> 3c428d48
     }
 
     private Stream<String> writeTimer(Timer timer) {

/**
 * Copyright 2017 VMware, Inc.
 * <p>
 * Licensed under the Apache License, Version 2.0 (the "License");
 * you may not use this file except in compliance with the License.
 * You may obtain a copy of the License at
 * <p>
 * https://www.apache.org/licenses/LICENSE-2.0
 * <p>
 * Unless required by applicable law or agreed to in writing, software
 * distributed under the License is distributed on an "AS IS" BASIS,
 * WITHOUT WARRANTIES OR CONDITIONS OF ANY KIND, either express or implied.
 * See the License for the specific language governing permissions and
 * limitations under the License.
 */
package io.micrometer.statsd;

import io.micrometer.core.annotation.Incubating;
import io.micrometer.core.instrument.*;
import io.micrometer.core.instrument.config.NamingConvention;
import io.micrometer.core.instrument.distribution.DistributionStatisticConfig;
import io.micrometer.core.instrument.distribution.HistogramGauges;
import io.micrometer.core.instrument.distribution.pause.PauseDetector;
import io.micrometer.core.instrument.internal.DefaultMeter;
import io.micrometer.core.instrument.util.HierarchicalNameMapper;
import io.micrometer.core.lang.Nullable;
import io.micrometer.statsd.internal.*;
import io.netty.util.AttributeKey;
import org.reactivestreams.Publisher;
import org.reactivestreams.Subscriber;
import org.reactivestreams.Subscription;
import reactor.core.Disposable;
import reactor.core.Disposables;
import reactor.core.publisher.*;
import reactor.netty.Connection;
import reactor.netty.tcp.TcpClient;
import reactor.netty.udp.UdpClient;
import reactor.util.retry.Retry;

import java.net.PortUnreachableException;
import java.time.Duration;
import java.util.Arrays;
import java.util.Map;
import java.util.concurrent.ConcurrentHashMap;
import java.util.concurrent.TimeUnit;
import java.util.concurrent.atomic.AtomicBoolean;
import java.util.concurrent.atomic.AtomicReference;
import java.util.function.*;
import java.util.stream.DoubleStream;

/**
 * {@link MeterRegistry} for StatsD.
 * <p>
 * The following StatsD line protocols are supported:
 *
 * <ul>
 *   <li>Datadog (default)</li>
 *   <li>Etsy</li>
 *   <li>Telegraf</li>
 *   <li>Sysdig</li>
 * </ul>
 * <p>
 * See {@link StatsdFlavor} for more details.
 *
 * @author Jon Schneider
 * @author Johnny Lim
 * @author Tommy Ludwig
 * @since 1.0.0
 */
public class StatsdMeterRegistry extends MeterRegistry {

    private final StatsdConfig statsdConfig;
    private final HierarchicalNameMapper nameMapper;
    private final Map<Meter.Id, StatsdPollable> pollableMeters = new ConcurrentHashMap<>();
<<<<<<< HEAD
    private final AtomicBoolean started = new AtomicBoolean();
    DirectProcessor<String> processor = DirectProcessor.create();
    FluxSink<String> fluxSink = new NoopFluxSink();
=======
    private final AtomicBoolean started = new AtomicBoolean(false);
    Sinks.Many<String> manySink = new NoopManySink();
>>>>>>> 78b061df
    Disposable.Swap statsdConnection = Disposables.swap();
    private Disposable.Swap meterPoller = Disposables.swap();

    @Nullable
    private Function<Meter.Id, StatsdLineBuilder> lineBuilderFunction;

    @Nullable
    private Consumer<String> lineSink;

    private static final AttributeKey<Boolean> CONNECTION_DISPOSED = AttributeKey.valueOf("doOnDisconnectCalled");

    public StatsdMeterRegistry(StatsdConfig config, Clock clock) {
        this(config, HierarchicalNameMapper.DEFAULT, clock);
    }

    /**
     * Use this constructor for Etsy-flavored StatsD when you need to influence the way Micrometer's dimensional {@link Meter.Id}
     * is written to a flat hierarchical name.
     *
     * @param config     The StatsD configuration.
     * @param nameMapper A strategy for flattening dimensional IDs.
     * @param clock      The clock to use for timing and polling certain types of meters.
     */
    public StatsdMeterRegistry(StatsdConfig config, HierarchicalNameMapper nameMapper, Clock clock) {
        this(config, nameMapper, namingConventionFromFlavor(config.flavor()), clock, null, null);
    }

    private StatsdMeterRegistry(StatsdConfig config,
                                HierarchicalNameMapper nameMapper,
                                NamingConvention namingConvention,
                                Clock clock,
                                @Nullable Function<Meter.Id, StatsdLineBuilder> lineBuilderFunction,
                                @Nullable Consumer<String> lineSink) {
        super(clock);

        config.requireValid();

        this.statsdConfig = config;
        this.nameMapper = nameMapper;
        this.lineBuilderFunction = lineBuilderFunction;
        this.lineSink = lineSink;

        config().namingConvention(namingConvention);

        config().onMeterRemoved(meter ->
                meter.use(
                        this::removePollableMeter,
                        c -> ((StatsdCounter) c).shutdown(),
                        t -> ((StatsdTimer) t).shutdown(),
                        d -> ((StatsdDistributionSummary) d).shutdown(),
                        this::removePollableMeter,
                        this::removePollableMeter,
                        this::removePollableMeter,
                        this::removePollableMeter,
                        m -> {
                            for (Measurement measurement : m.measure()) {
                                pollableMeters.remove(m.getId().withTag(measurement.getStatistic()));
                            }
                        })
        );

        if (config.enabled()) {
            this.manySink = Sinks.many().multicast().directBestEffort();
            try {
                Class.forName("ch.qos.logback.classic.turbo.TurboFilter", false, getClass().getClassLoader());
                this.manySink = new LogbackMetricsSuppressingManySink(this.manySink);
            } catch (ClassNotFoundException ignore) {
            }
            start();
        }
    }

    public static Builder builder(StatsdConfig config) {
        return new Builder(config);
    }

    private static NamingConvention namingConventionFromFlavor(StatsdFlavor flavor) {
        switch (flavor) {
            case DATADOG:
            case SYSDIG:
                return NamingConvention.dot;
            case TELEGRAF:
                return NamingConvention.snakeCase;
            default:
                return NamingConvention.camelCase;
        }
    }

    private <M extends Meter> void removePollableMeter(M m) {
        pollableMeters.remove(m.getId());
    }

    void poll() {
        for (StatsdPollable pollableMeter : pollableMeters.values()) {
            pollableMeter.poll();
        }
    }

    public void start() {
        if (started.compareAndSet(false, true)) {
            if (lineSink != null) {
                this.manySink.asFlux().subscribe(new Subscriber<String>() {
                    @Override
                    public void onSubscribe(Subscription s) {
                        s.request(Long.MAX_VALUE);
                    }

                    @Override
                    public void onNext(String line) {
                        if (started.get()) {
                            lineSink.accept(line);
                        }
                    }

                    @Override
                    public void onError(Throwable t) {
                    }

                    @Override
                    public void onComplete() {
                        meterPoller.dispose();
                    }
                });

                startPolling();
            } else {
                final Publisher<String> publisher;
                if (statsdConfig.buffered()) {
                    publisher = BufferingFlux.create(this.manySink.asFlux(), "\n", statsdConfig.maxPacketLength(), statsdConfig.pollingFrequency().toMillis())
                            .onBackpressureLatest();
                } else {
                    publisher = this.manySink.asFlux();
                }
                if (statsdConfig.protocol() == StatsdProtocol.UDP) {
                    prepareUdpClient(publisher);
                } else if (statsdConfig.protocol() == StatsdProtocol.TCP) {
                    prepareTcpClient(publisher);
                }
            }
        }
    }

    private void prepareUdpClient(Publisher<String> publisher) {
        AtomicReference<UdpClient> udpClientReference = new AtomicReference<>();
        UdpClient udpClient = UdpClient.create()
                .host(statsdConfig.host())
                .port(statsdConfig.port())
                .handle((in, out) -> out
                        .sendString(publisher)
                        .neverComplete()
                        .retryWhen(Retry.indefinitely().filter(throwable -> throwable instanceof PortUnreachableException))
                )
                .doOnDisconnected(connection -> {
                    Boolean connectionDisposed = connection.channel().attr(CONNECTION_DISPOSED).getAndSet(Boolean.TRUE);
                    if (connectionDisposed == null || !connectionDisposed) {
                        connectAndSubscribe(udpClientReference.get());
                    }
                });
        udpClientReference.set(udpClient);
        connectAndSubscribe(udpClient);
    }

    private void prepareTcpClient(Publisher<String> publisher) {
        AtomicReference<TcpClient> tcpClientReference = new AtomicReference<>();
        TcpClient tcpClient = TcpClient.create()
                .host(statsdConfig.host())
                .port(statsdConfig.port())
                .handle((in, out) -> out
                        .sendString(publisher)
                        .neverComplete())
                .doOnDisconnected(connection -> {
                    Boolean connectionDisposed = connection.channel().attr(CONNECTION_DISPOSED).getAndSet(Boolean.TRUE);
                    if (connectionDisposed == null || !connectionDisposed) {
                        connectAndSubscribe(tcpClientReference.get());
                    }
                });
        tcpClientReference.set(tcpClient);
        connectAndSubscribe(tcpClient);
    }

    private void connectAndSubscribe(TcpClient tcpClient) {
        retryReplaceClient(Mono.defer(() -> {
            if (started.get()) {
                return tcpClient.connect();
            }
            return Mono.empty();
        }));
    }

    private void connectAndSubscribe(UdpClient udpClient) {
        retryReplaceClient(Mono.defer(() -> {
            if (started.get()) {
                return udpClient.connect();
            }
            return Mono.empty();
        }));
    }

    private void retryReplaceClient(Mono<? extends Connection> connectMono) {
         connectMono
                 .retryWhen(Retry.backoff(Long.MAX_VALUE, Duration.ofSeconds(1)).maxBackoff(Duration.ofMinutes(1)))
                 .subscribe(connection -> {
                     this.statsdConnection.replace(connection);

                     // now that we're connected, start polling gauges and other pollable meter types
                     startPolling();
                 });
    }

    private void startPolling() {
        meterPoller.update(Flux.interval(statsdConfig.pollingFrequency())
                .doOnEach(n -> poll())
                .subscribe());
    }

    public void stop() {
        if (started.compareAndSet(true, false)) {
            if (statsdConnection.get() != null) {
                statsdConnection.get().dispose();
            }
            if (meterPoller.get() != null) {
                meterPoller.get().dispose();
            }
        }
    }

    @Override
    public void close() {
        poll();
        stop();
        super.close();
    }

    @Override
    protected <T> Gauge newGauge(Meter.Id id, @Nullable T obj, ToDoubleFunction<T> valueFunction) {
        StatsdGauge<T> gauge = new StatsdGauge<>(id, lineBuilder(id), manySink, obj, valueFunction, statsdConfig.publishUnchangedMeters());
        pollableMeters.put(id, gauge);
        return gauge;
    }

    private StatsdLineBuilder lineBuilder(Meter.Id id) {
        if (lineBuilderFunction == null) {
            lineBuilderFunction = id2 -> {
                switch (statsdConfig.flavor()) {
                    case DATADOG:
                        return new DatadogStatsdLineBuilder(id2, config());
                    case TELEGRAF:
                        return new TelegrafStatsdLineBuilder(id2, config());
                    case SYSDIG:
                        return new SysdigStatsdLineBuilder(id2, config());
                    case ETSY:
                    default:
                        return new EtsyStatsdLineBuilder(id2, config(), nameMapper);
                }
            };
        }
        return lineBuilderFunction.apply(id);
    }

    private DistributionStatisticConfig addInfBucket(DistributionStatisticConfig config) {
        double[] serviceLevelObjectives = config.getServiceLevelObjectiveBoundaries() == null ? new double[]{Double.POSITIVE_INFINITY} :
                DoubleStream.concat(Arrays.stream(config.getServiceLevelObjectiveBoundaries()), DoubleStream.of(Double.POSITIVE_INFINITY)).toArray();
        return DistributionStatisticConfig.builder()
                .serviceLevelObjectives(serviceLevelObjectives)
                .build()
                .merge(config);
    }

    @Override
    protected Counter newCounter(Meter.Id id) {
        return new StatsdCounter(id, lineBuilder(id), manySink);
    }

    @Override
    protected LongTaskTimer newLongTaskTimer(Meter.Id id, DistributionStatisticConfig distributionStatisticConfig) {
        StatsdLongTaskTimer ltt = new StatsdLongTaskTimer(id, lineBuilder(id), manySink, clock, statsdConfig.publishUnchangedMeters(),
                distributionStatisticConfig, getBaseTimeUnit());
        HistogramGauges.registerWithCommonFormat(ltt, this);
        pollableMeters.put(id, ltt);
        return ltt;
    }

    @Override
    protected Timer newTimer(Meter.Id id, DistributionStatisticConfig distributionStatisticConfig, PauseDetector
            pauseDetector) {

        // Adds an infinity bucket for SLO violation calculation
        if (distributionStatisticConfig.getServiceLevelObjectiveBoundaries() != null) {
            distributionStatisticConfig = addInfBucket(distributionStatisticConfig);
        }

        Timer timer = new StatsdTimer(id, lineBuilder(id), manySink, clock, distributionStatisticConfig, pauseDetector, getBaseTimeUnit(),
                statsdConfig.step().toMillis());
        HistogramGauges.registerWithCommonFormat(timer, this);
        return timer;
    }

    @Override
    protected DistributionSummary newDistributionSummary(Meter.Id id, DistributionStatisticConfig
            distributionStatisticConfig, double scale) {

        // Adds an infinity bucket for SLO violation calculation
        if (distributionStatisticConfig.getServiceLevelObjectiveBoundaries() != null) {
            distributionStatisticConfig = addInfBucket(distributionStatisticConfig);
        }

        DistributionSummary summary = new StatsdDistributionSummary(id, lineBuilder(id), manySink, clock, distributionStatisticConfig, scale);
        HistogramGauges.registerWithCommonFormat(summary, this);
        return summary;
    }

    @Override
    protected <T> FunctionCounter newFunctionCounter(Meter.Id id, T obj, ToDoubleFunction<T> countFunction) {
        StatsdFunctionCounter<T> fc = new StatsdFunctionCounter<>(id, obj, countFunction, lineBuilder(id), manySink);
        pollableMeters.put(id, fc);
        return fc;
    }

    @Override
    protected <T> FunctionTimer newFunctionTimer(Meter.Id id, T
            obj, ToLongFunction<T> countFunction, ToDoubleFunction<T> totalTimeFunction, TimeUnit
                                                         totalTimeFunctionUnit) {
        StatsdFunctionTimer<T> ft = new StatsdFunctionTimer<>(id, obj, countFunction, totalTimeFunction, totalTimeFunctionUnit,
                getBaseTimeUnit(), lineBuilder(id), manySink);
        pollableMeters.put(id, ft);
        return ft;
    }

    @Override
    protected Meter newMeter(Meter.Id id, Meter.Type type, Iterable<Measurement> measurements) {
        measurements.forEach(ms -> {
            StatsdLineBuilder line = lineBuilder(id);
            Statistic stat = ms.getStatistic();
            switch (stat) {
                case COUNT:
                case TOTAL:
                case TOTAL_TIME:
                    pollableMeters.put(id.withTag(stat), () -> manySink.emitNext(line.count((long) ms.getValue(), stat), Sinks.EmitFailureHandler.FAIL_FAST));
                    break;
                case VALUE:
                case ACTIVE_TASKS:
                case DURATION:
                case UNKNOWN:
                    pollableMeters.put(id.withTag(stat), () -> manySink.emitNext(line.gauge(ms.getValue(), stat), Sinks.EmitFailureHandler.FAIL_FAST));
                    break;
            }
        });
        return new DefaultMeter(id, type, measurements);
    }

    @Override
    protected TimeUnit getBaseTimeUnit() {
        return TimeUnit.MILLISECONDS;
    }

    @Override
    protected DistributionStatisticConfig defaultHistogramConfig() {
        return DistributionStatisticConfig.builder()
                .expiry(statsdConfig.step())
                .build()
                .merge(DistributionStatisticConfig.DEFAULT);
    }

    /**
     * @return constant {@literal -1}
     * @deprecated queue size is no longer available since 1.4.0
     */
    @Deprecated
    public int queueSize() {
        return -1;
    }

    /**
     * @return constant {@literal -1}
     * @deprecated queue capacity is no longer available since 1.4.0
     */
    @Deprecated
    public int queueCapacity() {
        return -1;
    }

    /**
     * A builder for configuration of less common knobs on {@link StatsdMeterRegistry}.
     */
    @Incubating(since = "1.0.1")
    public static class Builder {
        private final StatsdConfig config;

        private Clock clock = Clock.SYSTEM;
        private NamingConvention namingConvention;
        private HierarchicalNameMapper nameMapper = HierarchicalNameMapper.DEFAULT;

        @Nullable
        private Function<Meter.Id, StatsdLineBuilder> lineBuilderFunction = null;

        @Nullable
        private Consumer<String> lineSink;

        Builder(StatsdConfig config) {
            this.config = config;
            this.namingConvention = namingConventionFromFlavor(config.flavor());
        }

        public Builder clock(Clock clock) {
            this.clock = clock;
            return this;
        }

        /**
         * Used for completely customizing the StatsD line format. Intended for use by custom, proprietary
         * StatsD flavors.
         *
         * @param lineBuilderFunction A mapping from a meter ID to a StatsD line generator that knows how to write counts, gauges
         *                            timers, and histograms in the proprietary format.
         * @return This builder.
         */
        public Builder lineBuilder(Function<Meter.Id, StatsdLineBuilder> lineBuilderFunction) {
            this.lineBuilderFunction = lineBuilderFunction;
            return this;
        }

        public Builder nameMapper(HierarchicalNameMapper nameMapper) {
            this.nameMapper = nameMapper;
            return this;
        }

        public Builder lineSink(Consumer<String> lineSink) {
            this.lineSink = lineSink;
            return this;
        }

        public StatsdMeterRegistry build() {
            return new StatsdMeterRegistry(config, nameMapper, namingConvention, clock, lineBuilderFunction, lineSink);
        }
    }

    private static final class NoopManySink implements Sinks.Many<String> {
        @Override
        public Sinks.EmitResult tryEmitNext(String s) {
            return Sinks.EmitResult.OK;
        }

        @Override
        public Sinks.EmitResult tryEmitComplete() {
            return Sinks.EmitResult.OK;
        }

        @Override
        public Sinks.EmitResult tryEmitError(Throwable error) {
            return Sinks.EmitResult.OK;
        }

        @Override
        public void emitNext(String s, Sinks.EmitFailureHandler failureHandler) {
        }

        @Override
        public void emitComplete(Sinks.EmitFailureHandler failureHandler) {
        }

        @Override
        public void emitError(Throwable error, Sinks.EmitFailureHandler failureHandler) {
        }

        @Override
        public int currentSubscriberCount() {
            return 0;
        }

        @Override
        public Flux<String> asFlux() {
            return Flux.empty();
        }

        @Override
        public Object scanUnsafe(Attr key) {
            return null;
        }
    }
}<|MERGE_RESOLUTION|>--- conflicted
+++ resolved
@@ -72,14 +72,8 @@
     private final StatsdConfig statsdConfig;
     private final HierarchicalNameMapper nameMapper;
     private final Map<Meter.Id, StatsdPollable> pollableMeters = new ConcurrentHashMap<>();
-<<<<<<< HEAD
     private final AtomicBoolean started = new AtomicBoolean();
-    DirectProcessor<String> processor = DirectProcessor.create();
-    FluxSink<String> fluxSink = new NoopFluxSink();
-=======
-    private final AtomicBoolean started = new AtomicBoolean(false);
     Sinks.Many<String> manySink = new NoopManySink();
->>>>>>> 78b061df
     Disposable.Swap statsdConnection = Disposables.swap();
     private Disposable.Swap meterPoller = Disposables.swap();
 

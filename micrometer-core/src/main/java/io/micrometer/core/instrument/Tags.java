/**
 * Copyright 2017 Pivotal Software, Inc.
 * <p>
 * Licensed under the Apache License, Version 2.0 (the "License");
 * you may not use this file except in compliance with the License.
 * You may obtain a copy of the License at
 * <p>
 * https://www.apache.org/licenses/LICENSE-2.0
 * <p>
 * Unless required by applicable law or agreed to in writing, software
 * distributed under the License is distributed on an "AS IS" BASIS,
 * WITHOUT WARRANTIES OR CONDITIONS OF ANY KIND, either express or implied.
 * See the License for the specific language governing permissions and
 * limitations under the License.
 */
package io.micrometer.core.instrument;

import io.micrometer.core.lang.Nullable;

import java.util.*;
import java.util.stream.Stream;
import java.util.stream.StreamSupport;

import static java.util.stream.Collectors.joining;

/**
 * An immutable collection of {@link Tag Tags} that are guaranteed to be sorted and deduplicated by tag key.
 *
 * @author Jon Schneider
 * @author Maciej Walkowiak
 * @author Phillip Webb
 * @author Johnny Lim
 */
public final class Tags implements Iterable<Tag> {

    private static final Tags EMPTY = new Tags(new Tag[]{});

    private final Tag[] tags;
    private int last;

    private Tags(Tag[] tags) {
        this.tags = tags;
        Arrays.sort(this.tags);
        dedup();
    }

    private void dedup() {
        int n = tags.length;

        if (n == 0 || n == 1) {
            last = n;
            return;
        }

        // index of next unique element
        int j = 0;

        for (int i = 0; i < n - 1; i++)
            if (!tags[i].getKey().equals(tags[i + 1].getKey()))
                tags[j++] = tags[i];

        tags[j++] = tags[n - 1];
        last = j;
    }

    /**
     * Return a new {@code Tags} instance by merging this collection and the specified key/value pair.
     *
     * @param key   the tag key to add
     * @param value the tag value to add
     * @return a new {@code Tags} instance
     */
    public Tags and(String key, String value) {
        return and(Tag.of(key, value));
    }

    /**
     * Return a new {@code Tags} instance by merging this collection and the specified key/value pairs.
     *
     * @param keyValues the key/value pairs to add
     * @return a new {@code Tags} instance
     */
    public Tags and(@Nullable String... keyValues) {
        if (keyValues == null || keyValues.length == 0) {
            return this;
        }
<<<<<<< HEAD
        return and(Tags.of(keyValues));
=======
        if (keyValues.length % 2 == 1) {
            throw new IllegalArgumentException("size must be even, it is a set of key/value pairs");
        }
        List<Tag> tags = new ArrayList<>(keyValues.length / 2);
        for (int i = 0; i < keyValues.length; i += 2) {
            tags.add(Tag.of(keyValues[i], keyValues[i + 1]));
        }
        return and(tags);
>>>>>>> f160da5b
    }

    /**
     * Return a new {@code Tags} instance by merging this collection and the specified tags.
     *
     * @param tags the tags to add
     * @return a new {@code Tags} instance
     */
    public Tags and(@Nullable Tag... tags) {
        if (tags == null || tags.length == 0) {
            return this;
        }
        Tag[] newTags = new Tag[last + tags.length];
        System.arraycopy(this.tags, 0, newTags, 0, last);
        System.arraycopy(tags, 0, newTags, last, tags.length);
        return new Tags(newTags);
    }

    /**
     * Return a new {@code Tags} instance by merging this collection and the specified tags.
     *
     * @param tags the tags to add
     * @return a new {@code Tags} instance
     */
    public Tags and(@Nullable Iterable<? extends Tag> tags) {
        if (tags == null || !tags.iterator().hasNext()) {
            return this;
        }

        if (this.tags.length == 0) {
            return Tags.of(tags);
        }

        return and(Tags.of(tags).tags);
    }

    @Override
    public Iterator<Tag> iterator() {
        return new ArrayIterator();
    }

    private class ArrayIterator implements Iterator<Tag> {
        private int currentIndex = 0;

        @Override
        public boolean hasNext() {
            return currentIndex < last;
        }

        @Override
        public Tag next() {
            return tags[currentIndex++];
        }

        @Override
        public void remove() {
            throw new UnsupportedOperationException("cannot remove items from tags");
        }
    }

    /**
     * Return a stream of the contained tags.
     *
     * @return a tags stream
     */
    public Stream<Tag> stream() {
        return StreamSupport.stream(Spliterators.spliteratorUnknownSize(iterator(),
                Spliterator.ORDERED | Spliterator.DISTINCT | Spliterator.NONNULL | Spliterator.SORTED), false);
    }

    @Override
    public int hashCode() {
        int result = 1;
        for (int i = 0; i < last; i++) {
            result = 31 * result + tags[i].hashCode();
        }
        return result;
    }

    @Override
    public boolean equals(@Nullable Object obj) {
        return this == obj || obj != null && getClass() == obj.getClass() && tagsEqual((Tags) obj);
    }

    private boolean tagsEqual(Tags obj) {
        if (tags == obj.tags)
            return true;

        if (last != obj.last)
            return false;

        for (int i = 0; i < last; i++) {
            if (!tags[i].equals(obj.tags[i]))
                return false;
        }

        return true;
    }

    /**
     * Return a new {@code Tags} instance by concatenating the specified collections of tags.
     *
     * @param tags      the first set of tags
     * @param otherTags the second set of tags
     * @return the merged tags
     */
    public static Tags concat(Iterable<? extends Tag> tags, Iterable<Tag> otherTags) {
        return Tags.of(tags).and(otherTags);
    }

    /**
     * Return a new {@code Tags} instance by concatenating the specified tags and key/value pairs.
     *
     * @param tags      the first set of tags
     * @param keyValues the additional key/value pairs to add
     * @return the merged tags
     */
    public static Tags concat(Iterable<? extends Tag> tags, String... keyValues) {
        return Tags.of(tags).and(keyValues);
    }

    /**
     * Return a new {@code Tags} instance containing tags constructed from the specified source tags.
     *
     * @param tags the tags to add
     * @return a new {@code Tags} instance
     */
    public static Tags of(Iterable<? extends Tag> tags) {
        if (tags instanceof Tags) {
            return (Tags) tags;
        } else if (tags instanceof Collection) {
            @SuppressWarnings("unchecked")
            Collection<? extends Tag> tagsCollection = (Collection<? extends Tag>) tags;
            return new Tags(tagsCollection.toArray(new Tag[0]));
        } else {
            return new Tags(StreamSupport.stream(tags.spliterator(), false).toArray(Tag[]::new));
        }
    }

    /**
     * Return a new {@code Tags} instance containing tags constructed from the specified key/value pair.
     *
     * @param key   the tag key to add
     * @param value the tag value to add
     * @return a new {@code Tags} instance
     */
    public static Tags of(String key, String value) {
        return new Tags(new Tag[]{Tag.of(key, value)});
    }

    /**
     * Return a new {@code Tags} instance containing tags constructed from the specified key/value pairs.
     *
     * @param keyValues the key/value pairs to add
     * @return a new {@code Tags} instance
     */
    public static Tags of(String... keyValues) {
        if (keyValues.length == 0) {
            return empty();
        }
        if (keyValues.length % 2 == 1) {
            throw new IllegalArgumentException("size must be even, it is a set of key=value pairs");
        }
        Tag[] tags = new Tag[keyValues.length / 2];
        for (int i = 0; i < keyValues.length; i += 2) {
            tags[i / 2] = Tag.of(keyValues[i], keyValues[i + 1]);
        }
        return new Tags(tags);
    }

    /**
     * Return a new {@code Tags} instance containing tags constructed from the specified tags.
     *
     * @param tags the tags to add
     * @return a new {@code Tags} instance
     */
    public static Tags of(Tag... tags) {
        return empty().and(tags);
    }

    /**
     * Return a {@code Tags} instance that contains no elements.
     *
     * @return an empty {@code Tags} instance
     */
    public static Tags empty() {
        return EMPTY;
    }

    @Override
    public String toString() {
        return stream().map(Tag::toString).collect(joining(",", "[", "]"));
    }
}<|MERGE_RESOLUTION|>--- conflicted
+++ resolved
@@ -84,18 +84,7 @@
         if (keyValues == null || keyValues.length == 0) {
             return this;
         }
-<<<<<<< HEAD
         return and(Tags.of(keyValues));
-=======
-        if (keyValues.length % 2 == 1) {
-            throw new IllegalArgumentException("size must be even, it is a set of key/value pairs");
-        }
-        List<Tag> tags = new ArrayList<>(keyValues.length / 2);
-        for (int i = 0; i < keyValues.length; i += 2) {
-            tags.add(Tag.of(keyValues[i], keyValues[i + 1]));
-        }
-        return and(tags);
->>>>>>> f160da5b
     }
 
     /**

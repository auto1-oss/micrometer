/**
 * Copyright 2017 Pivotal Software, Inc.
 * <p>
 * Licensed under the Apache License, Version 2.0 (the "License");
 * you may not use this file except in compliance with the License.
 * You may obtain a copy of the License at
 * <p>
 * http://www.apache.org/licenses/LICENSE-2.0
 * <p>
 * Unless required by applicable law or agreed to in writing, software
 * distributed under the License is distributed on an "AS IS" BASIS,
 * WITHOUT WARRANTIES OR CONDITIONS OF ANY KIND, either express or implied.
 * See the License for the specific language governing permissions and
 * limitations under the License.
 */
package io.micrometer.core.instrument.simple;

import io.micrometer.core.instrument.*;
import io.micrometer.core.instrument.cumulative.*;
import io.micrometer.core.instrument.distribution.DistributionStatisticConfig;
import io.micrometer.core.instrument.distribution.HistogramGauges;
import io.micrometer.core.instrument.distribution.pause.PauseDetector;
import io.micrometer.core.instrument.internal.DefaultGauge;
import io.micrometer.core.instrument.internal.DefaultLongTaskTimer;
import io.micrometer.core.instrument.internal.DefaultMeter;
import io.micrometer.core.instrument.step.*;
import io.micrometer.core.lang.Nullable;

import java.util.concurrent.TimeUnit;
import java.util.function.ToDoubleFunction;
import java.util.function.ToLongFunction;

/**
 * A minimal meter registry implementation primarily used for tests.
 *
 * @author Jon Schneider
 * @author Johnny Lim
 */
public class SimpleMeterRegistry extends MeterRegistry {
    private final SimpleConfig config;

    public SimpleMeterRegistry() {
        this(SimpleConfig.DEFAULT, Clock.SYSTEM);
    }

    public SimpleMeterRegistry(SimpleConfig config, Clock clock) {
        super(clock);
        this.config = config;
    }

    @Override
    protected DistributionSummary newDistributionSummary(Meter.Id id, DistributionStatisticConfig distributionStatisticConfig, double scale) {
        DistributionStatisticConfig merged = distributionStatisticConfig.merge(DistributionStatisticConfig.builder()
                .expiry(config.step())
                .build());

        DistributionSummary summary;
        switch (config.mode()) {
            case CUMULATIVE:
                summary = new CumulativeDistributionSummary(id, clock, merged, scale, false);
                break;
            case STEP:
            default:
                summary = new StepDistributionSummary(id, clock, merged, scale, config.step().toMillis(), false);
                break;
        }

        HistogramGauges.registerWithCommonFormat(summary, this);

        return summary;
    }

    @Override
    protected Meter newMeter(Meter.Id id, Meter.Type type, Iterable<Measurement> measurements) {
        return new DefaultMeter(id, type, measurements);
    }

    @Override
    protected Timer newTimer(Meter.Id id, DistributionStatisticConfig distributionStatisticConfig, PauseDetector pauseDetector) {
        DistributionStatisticConfig merged = distributionStatisticConfig.merge(DistributionStatisticConfig.builder()
                .expiry(config.step())
                .build());

        Timer timer;
        switch (config.mode()) {
            case CUMULATIVE:
                timer = new CumulativeTimer(id, clock, merged, pauseDetector, getBaseTimeUnit(), false);
                break;
            case STEP:
            default:
                timer = new StepTimer(id, clock, merged, pauseDetector, getBaseTimeUnit(), config.step().toMillis(), false);
                break;
        }

        HistogramGauges.registerWithCommonFormat(timer, this);

        return timer;
    }

    @Override
    protected <T> Gauge newGauge(Meter.Id id, @Nullable T obj, ToDoubleFunction<T> valueFunction) {
        return new DefaultGauge<>(id, obj, valueFunction);
    }

    @Override
    protected Counter newCounter(Meter.Id id) {
        switch (config.mode()) {
            case CUMULATIVE:
                return new CumulativeCounter(id);
            case STEP:
            default:
                return new StepCounter(id, clock, config.step().toMillis());
        }
    }

    @Override
    protected LongTaskTimer newLongTaskTimer(Meter.Id id) {
        return new DefaultLongTaskTimer(id, clock);
    }

    @Override
<<<<<<< HEAD
    protected <T> FunctionTimer newFunctionTimer(Meter.Id id, T obj, ToLongFunction<T> countFunction, ToDoubleFunction<T> totalTimeFunction, TimeUnit totalTimeFunctionUnit) {
        return new CumulativeFunctionTimer<>(id, obj, countFunction, totalTimeFunction, totalTimeFunctionUnit, getBaseTimeUnit());
=======
    protected <T> FunctionTimer newFunctionTimer(Meter.Id id, T obj, ToLongFunction<T> countFunction, ToDoubleFunction<T> totalTimeFunction, TimeUnit totalTimeFunctionUnits) {
        switch (config.mode()) {
            case CUMULATIVE:
                return new CumulativeFunctionTimer<>(id, obj, countFunction, totalTimeFunction, totalTimeFunctionUnits, getBaseTimeUnit());

            case STEP:
            default:
                return new StepFunctionTimer<>(id, clock, config.step().toMillis(), obj, countFunction, totalTimeFunction, totalTimeFunctionUnits, getBaseTimeUnit());
        }
>>>>>>> 3f66f652
    }

    @Override
    protected <T> FunctionCounter newFunctionCounter(Meter.Id id, T obj, ToDoubleFunction<T> countFunction) {
        switch (config.mode()) {
            case CUMULATIVE:
                return new CumulativeFunctionCounter<>(id, obj, countFunction);

            case STEP:
            default:
                return new StepFunctionCounter<>(id, clock, config.step().toMillis(), obj, countFunction);
        }
    }

    @Override
    protected TimeUnit getBaseTimeUnit() {
        return TimeUnit.SECONDS;
    }

    @Override
    protected DistributionStatisticConfig defaultHistogramConfig() {
        return DistributionStatisticConfig.builder()
                .expiry(config.step())
                .build()
                .merge(DistributionStatisticConfig.DEFAULT);
    }
}<|MERGE_RESOLUTION|>--- conflicted
+++ resolved
@@ -119,20 +119,15 @@
     }
 
     @Override
-<<<<<<< HEAD
     protected <T> FunctionTimer newFunctionTimer(Meter.Id id, T obj, ToLongFunction<T> countFunction, ToDoubleFunction<T> totalTimeFunction, TimeUnit totalTimeFunctionUnit) {
-        return new CumulativeFunctionTimer<>(id, obj, countFunction, totalTimeFunction, totalTimeFunctionUnit, getBaseTimeUnit());
-=======
-    protected <T> FunctionTimer newFunctionTimer(Meter.Id id, T obj, ToLongFunction<T> countFunction, ToDoubleFunction<T> totalTimeFunction, TimeUnit totalTimeFunctionUnits) {
         switch (config.mode()) {
             case CUMULATIVE:
-                return new CumulativeFunctionTimer<>(id, obj, countFunction, totalTimeFunction, totalTimeFunctionUnits, getBaseTimeUnit());
+                return new CumulativeFunctionTimer<>(id, obj, countFunction, totalTimeFunction, totalTimeFunctionUnit, getBaseTimeUnit());
 
             case STEP:
             default:
-                return new StepFunctionTimer<>(id, clock, config.step().toMillis(), obj, countFunction, totalTimeFunction, totalTimeFunctionUnits, getBaseTimeUnit());
+                return new StepFunctionTimer<>(id, clock, config.step().toMillis(), obj, countFunction, totalTimeFunction, totalTimeFunctionUnit, getBaseTimeUnit());
         }
->>>>>>> 3f66f652
     }
 
     @Override

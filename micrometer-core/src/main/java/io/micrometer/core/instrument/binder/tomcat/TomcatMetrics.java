/**
 * Copyright 2017 Pivotal Software, Inc.
 * <p>
 * Licensed under the Apache License, Version 2.0 (the "License");
 * you may not use this file except in compliance with the License.
 * You may obtain a copy of the License at
 * <p>
 * http://www.apache.org/licenses/LICENSE-2.0
 * <p>
 * Unless required by applicable law or agreed to in writing, software
 * distributed under the License is distributed on an "AS IS" BASIS,
 * WITHOUT WARRANTIES OR CONDITIONS OF ANY KIND, either express or implied.
 * See the License for the specific language governing permissions and
 * limitations under the License.
 */
package io.micrometer.core.instrument.binder.tomcat;

import io.micrometer.core.instrument.*;
import io.micrometer.core.instrument.binder.MeterBinder;
import org.apache.catalina.Manager;

import javax.management.*;
import java.lang.management.ManagementFactory;
import java.util.Collections;
import java.util.Set;
import java.util.concurrent.Callable;
import java.util.concurrent.TimeUnit;
import java.util.function.BiConsumer;

/**
 * @author Clint Checketts
 * @author Jon Schneider
 */
public class TomcatMetrics implements MeterBinder {
    private final Manager manager;
    private final MBeanServer mBeanServer;
    private final Iterable<Tag> tags;

    public static void monitor(MeterRegistry meterRegistry, Manager manager, String... tags) {
        monitor(meterRegistry, manager, Tags.zip(tags));
    }

    public static void monitor(MeterRegistry meterRegistry, Manager manager, Iterable<Tag> tags) {
        new TomcatMetrics(manager, tags).bindTo(meterRegistry);
    }

    public TomcatMetrics(Manager manager, Iterable<Tag> tags) {
        this(manager, tags, ManagementFactory.getPlatformMBeanServer());
    }

    public TomcatMetrics(Manager manager, Iterable<Tag> tags, MBeanServer mBeanServer) {
        this.tags = tags;
        this.manager = manager;
        this.mBeanServer = mBeanServer;
    }

    @Override
    public void bindTo(MeterRegistry reg) {
        registerGlobalRequestMetrics(reg);
        registerServletMetrics(reg);
        registerCacheMetrics(reg);
        registerThreadPoolMetrics(reg);

        if (manager == null) {
            // If the binder is created but unable to find the session manager don't register those metrics
            return;
        }

        Gauge.builder("tomcat.sessions.active.max", manager, Manager::getMaxActive)
            .tags(tags)
            .register(reg);

        Gauge.builder("tomcat.sessions.active.current", manager, Manager::getActiveSessions)
            .tags(tags)
            .register(reg);
<<<<<<< HEAD
        FunctionCounter.builder("tomcat.sessions.created", manager, Manager::getSessionCounter)
            .tags(tags)
            .register(reg);
        FunctionCounter.builder("tomcat.sessions.expired", manager, Manager::getExpiredSessions)
            .tags(tags)
            .register(reg);
        FunctionCounter.builder("tomcat.sessions.rejected", manager, Manager::getRejectedSessions)
=======

        FunctionCounter.builder("tomcat.sessions.created", manager, Manager::getSessionCounter)
            .tags(tags)
            .register(reg);

        FunctionCounter.builder("tomcat.sessions.expired", manager, Manager::getExpiredSessions)
            .tags(tags)
            .register(reg);

        FunctionCounter.builder("tomcat.sessions.rejected", manager, Manager::getRejectedSessions)
            .tags(tags)
            .register(reg);

        TimeGauge.builder("tomcat.sessions.alive.max", manager, TimeUnit.SECONDS, Manager::getSessionMaxAliveTime)
>>>>>>> bf068e46
            .tags(tags)
            .register(reg);
        TimeGauge.builder("tomcat.sessions.alive.max", manager, TimeUnit.SECONDS, Manager::getSessionMaxAliveTime)
            .tags(tags)
            .register(reg);
    }

    private void registerThreadPoolMetrics(MeterRegistry reg) {
        registerMetricsEventually("type", "ThreadPool", (name, allTags) -> {
            Gauge.builder("tomcat.threads.config.max", mBeanServer,
                s -> safeDouble(() -> s.getAttribute(name, "maxThreads")))
                .tags(allTags)
                .register(reg);

            Gauge.builder("tomcat.threads.busy", mBeanServer,
                s -> safeDouble(() -> s.getAttribute(name, "currentThreadsBusy")))
                .tags(allTags)
                .register(reg);

            Gauge.builder("tomcat.threads.current", mBeanServer,
                s -> safeDouble(() -> s.getAttribute(name, "currentThreadCount")))
                .tags(allTags)
                .register(reg);
        });
    }

    private void registerCacheMetrics(MeterRegistry reg) {
        registerMetricsEventually("type", "StringCache", (name, allTags) -> {
            FunctionCounter.builder("tomcat.cache.access", mBeanServer,
                s -> safeDouble(() -> s.getAttribute(name, "accessCount")))
                .tags(allTags)
                .register(reg);

            FunctionCounter.builder("tomcat.cache.hit", mBeanServer,
                s -> safeDouble(() -> s.getAttribute(name, "hitCount")))
                .tags(allTags)
                .register(reg);
        });
    }

    private void registerServletMetrics(MeterRegistry reg) {
        registerMetricsEventually("j2eeType", "Servlet", (name, allTags) -> {
            FunctionCounter.builder("tomcat.servlet.error", mBeanServer,
                s -> safeDouble(() -> s.getAttribute(name, "errorCount")))
                .tags(allTags)
                .register(reg);

            FunctionTimer.builder("tomcat.servlet.request", mBeanServer,
                s -> safeLong(() -> s.getAttribute(name, "requestCount")),
                s -> safeDouble(() -> s.getAttribute(name, "processingTime")), TimeUnit.MILLISECONDS)
                .tags(allTags)
                .register(reg);

            TimeGauge.builder("tomcat.servlet.request.max", mBeanServer, TimeUnit.MILLISECONDS,
                s -> safeDouble(() -> s.getAttribute(name, "maxTime")))
                .tags(allTags)
                .register(reg);
        });
    }

    private void registerGlobalRequestMetrics(MeterRegistry reg) {
        registerMetricsEventually("type", "GlobalRequestProcessor", (name, allTags) -> {
            FunctionCounter.builder("tomcat.global.sent", mBeanServer,
                s -> safeDouble(() -> s.getAttribute(name, "bytesSent")))
                .tags(allTags)
                .baseUnit("bytes")
                .register(reg);

            FunctionCounter.builder("tomcat.global.received", mBeanServer,
                s -> safeDouble(() -> s.getAttribute(name, "bytesReceived")))
                .tags(allTags)
                .baseUnit("bytes")
                .register(reg);

            FunctionCounter.builder("tomcat.global.error", mBeanServer,
                s -> safeDouble(() -> s.getAttribute(name, "errorCount")))
                .tags(allTags)
                .register(reg);

            FunctionTimer.builder("tomcat.global.request", mBeanServer,
                s -> safeLong(() -> s.getAttribute(name, "requestCount")),
                s -> safeDouble(() -> s.getAttribute(name, "processingTime")), TimeUnit.MILLISECONDS)
                .tags(allTags)
                .register(reg);

            TimeGauge.builder("tomcat.global.request.max", mBeanServer, TimeUnit.MILLISECONDS,
                s -> safeDouble(() -> s.getAttribute(name, "maxTime")))
                .tags(allTags)
                .register(reg);
        });
    }

    /**
     * If the MBean already exists, register metrics immediately. Otherwise register an MBean registration listener
     * with the MBeanServer and register metrics when/if the MBean becomes available.
     */
    private void registerMetricsEventually(String key, String value, BiConsumer<ObjectName, Iterable<Tag>> perObject) {
        try {
            Set<ObjectName> objs = mBeanServer.queryNames(new ObjectName("Tomcat:" + key + "=" + value + ",*"), null);
            if(!objs.isEmpty()) {
                // MBean is present, so we can register metrics now.
                objs.forEach(o -> perObject.accept(o, Tags.concat(tags, nameTag(o))));
                return;
            }
        } catch (MalformedObjectNameException e) {
            // should never happen
            throw new RuntimeException("Error registering Tomcat JMX based metrics", e);
        }

        // MBean isn't yet registered, so we'll set up a notification to wait for them to be present and register
        // metrics later.
        NotificationListener notificationListener = (notification, handback) -> {
            MBeanServerNotification mbs = (MBeanServerNotification) notification;
            ObjectName obj = mbs.getMBeanName();
            perObject.accept(obj, Tags.concat(tags, nameTag(obj)));
        };

        NotificationFilter filter = (NotificationFilter) notification -> {
            if (!MBeanServerNotification.REGISTRATION_NOTIFICATION.equals(notification.getType()))
                return false;

            // we can safely downcast now
            ObjectName obj = ((MBeanServerNotification) notification).getMBeanName();
            return obj.getDomain().equals("Tomcat") && obj.getKeyProperty(key).equals(value);

        };

        try {
            mBeanServer.addNotificationListener(MBeanServerDelegate.DELEGATE_NAME, notificationListener, filter, null);
        } catch (InstanceNotFoundException e) {
            // should never happen
            throw new RuntimeException("Error registering MBean listener", e);
        }
    }

    private double safeDouble(Callable<Object> callable) {
        try {
            return Double.parseDouble(callable.call().toString());
        } catch (Exception e) {
            return 0.0;
        }
    }

    private long safeLong(Callable<Object> callable) {
        try {
            return Long.parseLong(callable.call().toString());
        } catch (Exception e) {
            return 0;
        }
    }

    private Iterable<Tag> nameTag(ObjectName name) {
        if (name.getKeyProperty("name") != null) {
            return Tags.zip("name", name.getKeyProperty("name").replaceAll("\"", ""));
        } else {
            return Collections.emptyList();
        }
    }
}<|MERGE_RESOLUTION|>--- conflicted
+++ resolved
@@ -73,32 +73,19 @@
         Gauge.builder("tomcat.sessions.active.current", manager, Manager::getActiveSessions)
             .tags(tags)
             .register(reg);
-<<<<<<< HEAD
+
         FunctionCounter.builder("tomcat.sessions.created", manager, Manager::getSessionCounter)
             .tags(tags)
             .register(reg);
+
         FunctionCounter.builder("tomcat.sessions.expired", manager, Manager::getExpiredSessions)
             .tags(tags)
             .register(reg);
+
         FunctionCounter.builder("tomcat.sessions.rejected", manager, Manager::getRejectedSessions)
-=======
-
-        FunctionCounter.builder("tomcat.sessions.created", manager, Manager::getSessionCounter)
-            .tags(tags)
-            .register(reg);
-
-        FunctionCounter.builder("tomcat.sessions.expired", manager, Manager::getExpiredSessions)
-            .tags(tags)
-            .register(reg);
-
-        FunctionCounter.builder("tomcat.sessions.rejected", manager, Manager::getRejectedSessions)
-            .tags(tags)
-            .register(reg);
-
-        TimeGauge.builder("tomcat.sessions.alive.max", manager, TimeUnit.SECONDS, Manager::getSessionMaxAliveTime)
->>>>>>> bf068e46
-            .tags(tags)
-            .register(reg);
+            .tags(tags)
+            .register(reg);
+
         TimeGauge.builder("tomcat.sessions.alive.max", manager, TimeUnit.SECONDS, Manager::getSessionMaxAliveTime)
             .tags(tags)
             .register(reg);

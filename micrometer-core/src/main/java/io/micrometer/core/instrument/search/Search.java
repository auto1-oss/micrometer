/**
 * Copyright 2017 Pivotal Software, Inc.
 * <p>
 * Licensed under the Apache License, Version 2.0 (the "License");
 * you may not use this file except in compliance with the License.
 * You may obtain a copy of the License at
 * <p>
 * http://www.apache.org/licenses/LICENSE-2.0
 * <p>
 * Unless required by applicable law or agreed to in writing, software
 * distributed under the License is distributed on an "AS IS" BASIS,
 * WITHOUT WARRANTIES OR CONDITIONS OF ANY KIND, either express or implied.
 * See the License for the specific language governing permissions and
 * limitations under the License.
 */
package io.micrometer.core.instrument.search;

import io.micrometer.core.instrument.*;
import io.micrometer.core.instrument.Timer;
import io.micrometer.core.lang.Nullable;

import java.util.*;
import java.util.function.Predicate;
import java.util.stream.Collectors;
import java.util.stream.Stream;

/**
 * Search terms for locating a {@link Meter} or set of meters in a given registry based on any combination of their
 * name, tags, and type.
 *
 * @author Jon Schneider
 */
public final class Search {
    private final MeterRegistry registry;
    private final List<Tag> tags = new ArrayList<>();
    private Predicate<String> nameMatches = n -> true;
    private final Set<String> requiredTagKeys = new HashSet<>();

    private Search(MeterRegistry registry) {
        this.registry = registry;
    }

    /**
     * Meter contains a tag with the exact name.
     *
     * @param exactName Name to match against.
     * @return This search.
     */
    public Search name(String exactName) {
        return name(n -> n.equals(exactName));
    }

    /**
     * Meter contains a tag matching the name predicate.
     *
     * @param nameMatches Name matching predicate.
     * @return This search.
     */
    public Search name(Predicate<String> nameMatches) {
        this.nameMatches = nameMatches;
        return this;
    }

    /**
     * Meter contains a tag with the matching tag keys and values.
     *
     * @param tags The tags to match.
     * @return This search.
     */
    public Search tags(Iterable<Tag> tags) {
        tags.forEach(this.tags::add);
        return this;
    }

    public Search name(String exactName) {
        return name(n -> n.equals(exactName));
    }

    public Search name(Predicate<String> nameMatches) {
        this.nameMatches = nameMatches;
        return this;
    }

    /**
     * Meter contains a tag with the matching tag keys and values.
     *
     * @param tags Must be an even number of arguments representing key/value pairs of tags.
     * @return This search.
     */
    public Search tags(String... tags) {
        return tags(Tags.of(tags));
    }

    /**
     * Meter contains a tag with the matching key and value.
     *
     * @param tagKey   The tag key to match.
     * @param tagValue The tag value to match.
     * @return This search.
     */
    public Search tag(String tagKey, String tagValue) {
        return tags(Tags.of(tagKey, tagValue));
    }

    /**
     * Meter contains a tag with the matching keys.
     *
     * @param tagKeys The tag keys to match.
     * @return This search.
     */
    public Search tagKeys(String... tagKeys) {
        requiredTagKeys.addAll(Arrays.asList(tagKeys));
        return this;
    }

<<<<<<< HEAD
=======
    /**
     * @return The first matching {@link Timer}, or {@code null} if none match.
     */
>>>>>>> 59e8bfd9
    @Nullable
    public Timer timer() {
        return findOne(Timer.class);
    }

    /**
     * @return The first matching {@link Counter}, or {@code null} if none match.
     */
    @Nullable
    public Counter counter() {
        return findOne(Counter.class);
    }

    /**
     * @return The first matching {@link Gauge}, or {@code null} if none match.
     */
    @Nullable
    public Gauge gauge() {
        return findOne(Gauge.class);
    }

    /**
     * @return The first matching {@link FunctionCounter}, or {@code null} if none match.
     */
    @Nullable
    public FunctionCounter functionCounter() {
        return findOne(FunctionCounter.class);
    }

    /**
     * @return The first matching {@link TimeGauge}, or {@code null} if none match.
     */
    @Nullable
    public TimeGauge timeGauge() {
        return findOne(TimeGauge.class);
    }

    /**
     * @return The first matching {@link FunctionTimer}, or {@code null} if none match.
     */
    @Nullable
    public FunctionTimer functionTimer() {
        return findOne(FunctionTimer.class);
    }

    /**
     * @return The first matching {@link DistributionSummary}, or {@code null} if none match.
     */
    @Nullable
    public DistributionSummary summary() {
        return findOne(DistributionSummary.class);
    }

    /**
     * @return The first matching {@link LongTaskTimer}, or {@code null} if none match.
     */
    @Nullable
    public LongTaskTimer longTaskTimer() {
        return findOne(LongTaskTimer.class);
    }

    /**
     * @return The first matching {@link Meter}, or {@code null} if none match.
     */
    @Nullable
    public Meter meter() {
        return findOne(Meter.class);
    }

    @Nullable
    private <T> T findOne(Class<T> clazz) {
        return meters()
                .stream()
                .filter(clazz::isInstance)
                .findAny()
                .map(clazz::cast)
                .orElse(null);
    }

    /**
     * @return All matching meters, or an empty collection if none match.
     */
    public Collection<Meter> meters() {
        Stream<Meter> meterStream = registry.getMeters().stream().filter(m -> nameMatches.test(m.getId().getName()));

        if (!tags.isEmpty() || !requiredTagKeys.isEmpty()) {
            meterStream = meterStream.filter(m -> {
                boolean requiredKeysPresent = true;
                if (!requiredTagKeys.isEmpty()) {
                    final List<String> tagKeys = new ArrayList<>();
                    m.getId().getTags().forEach(t -> tagKeys.add(t.getKey()));
                    requiredKeysPresent = tagKeys.containsAll(requiredTagKeys);
                }

                return m.getId().getTags().containsAll(tags) && requiredKeysPresent;
            });
        }

        return meterStream.collect(Collectors.toList());
    }

<<<<<<< HEAD
    public static Search search(MeterRegistry registry) {
=======
    /**
     * Initiate a new search for meters inside a registry.
     *
     * @param registry The registry to locate meters in.
     * @return A new search.
     */
    public static Search in(MeterRegistry registry) {
>>>>>>> 59e8bfd9
        return new Search(registry);
    }
}<|MERGE_RESOLUTION|>--- conflicted
+++ resolved
@@ -72,15 +72,6 @@
         return this;
     }
 
-    public Search name(String exactName) {
-        return name(n -> n.equals(exactName));
-    }
-
-    public Search name(Predicate<String> nameMatches) {
-        this.nameMatches = nameMatches;
-        return this;
-    }
-
     /**
      * Meter contains a tag with the matching tag keys and values.
      *
@@ -113,12 +104,9 @@
         return this;
     }
 
-<<<<<<< HEAD
-=======
     /**
      * @return The first matching {@link Timer}, or {@code null} if none match.
      */
->>>>>>> 59e8bfd9
     @Nullable
     public Timer timer() {
         return findOne(Timer.class);
@@ -220,9 +208,6 @@
         return meterStream.collect(Collectors.toList());
     }
 
-<<<<<<< HEAD
-    public static Search search(MeterRegistry registry) {
-=======
     /**
      * Initiate a new search for meters inside a registry.
      *
@@ -230,7 +215,6 @@
      * @return A new search.
      */
     public static Search in(MeterRegistry registry) {
->>>>>>> 59e8bfd9
         return new Search(registry);
     }
 }
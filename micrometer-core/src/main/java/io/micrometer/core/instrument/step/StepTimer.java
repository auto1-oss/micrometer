--- conflicted
+++ resolved
@@ -38,14 +38,9 @@
      * @param id                          ID
      * @param clock                       clock
      * @param distributionStatisticConfig distribution statistic configuration
-<<<<<<< HEAD
      * @param pauseDetector               pause detector
      * @param baseTimeUnit                base time unit
-=======
-     * @param pauseDetector pause detector
-     * @param baseTimeUnit base time unit
      * @deprecated Use {@link #StepTimer(io.micrometer.core.instrument.Meter.Id, Clock, DistributionStatisticConfig, PauseDetector, TimeUnit, long, boolean)}
->>>>>>> b89dda5e
      */
     @Deprecated
     public StepTimer(Id id, Clock clock, DistributionStatisticConfig distributionStatisticConfig,
@@ -62,10 +57,7 @@
      * @param pauseDetector                 pause detector
      * @param baseTimeUnit                  base time unit
      * @param supportsAggregablePercentiles whether it supports aggregable percentiles
-<<<<<<< HEAD
-=======
      * @deprecated Use {@link #StepTimer(io.micrometer.core.instrument.Meter.Id, Clock, DistributionStatisticConfig, PauseDetector, TimeUnit, long, boolean)}
->>>>>>> b89dda5e
      */
     @Deprecated
     @SuppressWarnings("ConstantConditions")

/**
 * Copyright 2017 Pivotal Software, Inc.
 * <p>
 * Licensed under the Apache License, Version 2.0 (the "License");
 * you may not use this file except in compliance with the License.
 * You may obtain a copy of the License at
 * <p>
 * https://www.apache.org/licenses/LICENSE-2.0
 * <p>
 * Unless required by applicable law or agreed to in writing, software
 * distributed under the License is distributed on an "AS IS" BASIS,
 * WITHOUT WARRANTIES OR CONDITIONS OF ANY KIND, either express or implied.
 * See the License for the specific language governing permissions and
 * limitations under the License.
 */
package io.micrometer.core.instrument.util;

import java.text.DecimalFormat;
import java.text.DecimalFormatSymbols;
import java.text.NumberFormat;
import java.util.Locale;

/**
 * Commonly used formatting of floating-point values used when writing custom exposition to various monitoring systems.
 *
 * @author Jon Schneider
 */
public final class DoubleFormat {
    /**
     * Because NumberFormat is not thread-safe we cannot share instances across threads. Use a ThreadLocal to
<<<<<<< HEAD
     * create one per thread as this seems to offer a significant performance improvement over creating one per-thread:
     * http://stackoverflow.com/a/1285297/2648
=======
     * create one pre thread as this seems to offer a significant performance improvement over creating one per-thread:
     * https://stackoverflow.com/a/1285297/2648
>>>>>>> 37084d89
     * https://github.com/indeedeng/java-dogstatsd-client/issues/4
     */
    private static final ThreadLocal<NumberFormat> DECIMAL_OR_NAN = ThreadLocal.withInitial(() -> {

        // Always create the formatter for the US locale in order to avoid this bug:
        // https://github.com/indeedeng/java-dogstatsd-client/issues/3
        final NumberFormat numberFormatter = NumberFormat.getInstance(Locale.US);
        numberFormatter.setGroupingUsed(false);
        numberFormatter.setMaximumFractionDigits(6);

        // we need to specify a bucket for Double.NaN that is recognized by dogStatsD
        if (numberFormatter instanceof DecimalFormat) { // better safe than a runtime error
            final DecimalFormat decimalFormat = (DecimalFormat) numberFormatter;
            final DecimalFormatSymbols symbols = decimalFormat.getDecimalFormatSymbols();
            symbols.setNaN("NaN");
            decimalFormat.setDecimalFormatSymbols(symbols);
        }

        return numberFormatter;
    });

    private static final ThreadLocal<DecimalFormat> WHOLE_OR_DECIMAL = ThreadLocal.withInitial(() -> {
        // the following will ensure a dot ('.') as decimal separator
        DecimalFormatSymbols otherSymbols = new DecimalFormatSymbols(Locale.US);
        return new DecimalFormat("##0.######",otherSymbols);
    });

    private static final ThreadLocal<DecimalFormat> DECIMAL = ThreadLocal.withInitial(() -> {
        // the following will ensure a dot ('.') as decimal separator
        DecimalFormatSymbols otherSymbols = new DecimalFormatSymbols(Locale.US);
        return new DecimalFormat("##0.0#####",otherSymbols);
    });
    
    private DoubleFormat() {
    }

    /**
     * @param d Number to format.
     * @return A stringified version of the number that uses a decimal representation or the word "NaN".
     */
    public static String decimalOrNan(double d) {
        return DECIMAL_OR_NAN.get().format(d);
    }

    /**
     * @param d Number to format.
     * @return A stringified version of the number that only uses a decimal representation if the number is not
     * whole.
     */
    public static String decimalOrWhole(double d) {
        return WHOLE_OR_DECIMAL.get().format(d);
    }

    /**
     * @param d Number to format.
     * @return A stringified version of the number that only uses a decimal representation if the number is not
     * whole.
     */
    public static String decimal(double d) {
        return DECIMAL.get().format(d);
    }
}<|MERGE_RESOLUTION|>--- conflicted
+++ resolved
@@ -28,13 +28,8 @@
 public final class DoubleFormat {
     /**
      * Because NumberFormat is not thread-safe we cannot share instances across threads. Use a ThreadLocal to
-<<<<<<< HEAD
      * create one per thread as this seems to offer a significant performance improvement over creating one per-thread:
-     * http://stackoverflow.com/a/1285297/2648
-=======
-     * create one pre thread as this seems to offer a significant performance improvement over creating one per-thread:
      * https://stackoverflow.com/a/1285297/2648
->>>>>>> 37084d89
      * https://github.com/indeedeng/java-dogstatsd-client/issues/4
      */
     private static final ThreadLocal<NumberFormat> DECIMAL_OR_NAN = ThreadLocal.withInitial(() -> {
@@ -67,7 +62,7 @@
         DecimalFormatSymbols otherSymbols = new DecimalFormatSymbols(Locale.US);
         return new DecimalFormat("##0.0#####",otherSymbols);
     });
-    
+
     private DoubleFormat() {
     }
 

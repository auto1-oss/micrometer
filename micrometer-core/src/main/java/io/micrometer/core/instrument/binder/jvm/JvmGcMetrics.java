/*
 * Copyright 2017 VMware, Inc.
 *
 * Licensed under the Apache License, Version 2.0 (the "License");
 * you may not use this file except in compliance with the License.
 * You may obtain a copy of the License at
 *
 * https://www.apache.org/licenses/LICENSE-2.0
 *
 * Unless required by applicable law or agreed to in writing, software
 * distributed under the License is distributed on an "AS IS" BASIS,
 * WITHOUT WARRANTIES OR CONDITIONS OF ANY KIND, either express or implied.
 * See the License for the specific language governing permissions and
 * limitations under the License.
 */
package io.micrometer.core.instrument.binder.jvm;

import com.sun.management.GarbageCollectionNotificationInfo;
import com.sun.management.GcInfo;
import io.micrometer.common.lang.NonNullApi;
import io.micrometer.common.lang.NonNullFields;
import io.micrometer.common.lang.Nullable;
import io.micrometer.common.util.internal.logging.InternalLogger;
import io.micrometer.common.util.internal.logging.InternalLoggerFactory;
import io.micrometer.core.instrument.Timer;
import io.micrometer.core.instrument.*;
import io.micrometer.core.instrument.binder.BaseUnits;
import io.micrometer.core.instrument.binder.MeterBinder;

import javax.management.ListenerNotFoundException;
import javax.management.Notification;
import javax.management.NotificationEmitter;
import javax.management.NotificationListener;
import javax.management.openmbean.CompositeData;
import java.lang.management.GarbageCollectorMXBean;
import java.lang.management.ManagementFactory;
import java.lang.management.MemoryPoolMXBean;
import java.lang.management.MemoryUsage;
import java.util.*;
import java.util.concurrent.CopyOnWriteArrayList;
import java.util.concurrent.TimeUnit;
import java.util.concurrent.atomic.AtomicLong;

import static io.micrometer.core.instrument.binder.jvm.JvmMemory.*;
import static java.util.Collections.emptyList;

/**
 * Record metrics that report a number of statistics related to garbage collection
 * emanating from the MXBean and also adds information about GC causes.
 * <p>
 * This provides metrics for OpenJDK garbage collectors (serial, parallel, G1, Shenandoah,
 * ZGC), OpenJ9 garbage collectors (gencon, balanced, opthruput, optavgpause, metronome)
 * and for Azul Prime's (formerly Zing) C4 GC (formerly GPGC).
 * <p>
 * WARNING: Older versions of Azul Prime (Zing) did not report timing information about
 * pauses and cycles correctly (duration of GC pauses and duration of the concurrent part
 * of the GC which runs in parallel to application threads and is not stopping the
 * application). See the
 * <a href="https://docs.azul.com/prime/release-notes#prime_stream_22_12_0_0">release
 * notes</a> and <a href="https://bugs.openjdk.org/browse/JDK-8265136">JDK-8265136</a>. If
 * you want better accuracy, please make sure that you use a newer version and the new
 * metrics are enabled.
 *
 * @author Jon Schneider
 * @author Tommy Ludwig
 * @author Andrew Krasny
 * @see GarbageCollectorMXBean
 */
@NonNullApi
@NonNullFields
public class JvmGcMetrics implements MeterBinder, AutoCloseable {

    private static final InternalLogger log = InternalLoggerFactory.getInstance(JvmGcMetrics.class);

    private final boolean managementExtensionsPresent = isManagementExtensionsPresent();

    // VisibleForTesting
    final boolean isGenerationalGc = isGenerationalGcConfigured();

    private final Iterable<Tag> tags;

    @Nullable
    private String allocationPoolName;

    private final Set<String> longLivedPoolNames = new HashSet<>();

    private final List<Runnable> notificationListenerCleanUpRunnables = new CopyOnWriteArrayList<>();

    private Counter allocatedBytes;

    @Nullable
    private Counter promotedBytes;

    private AtomicLong allocationPoolSizeAfter;

    private AtomicLong liveDataSize;

    private AtomicLong maxDataSize;

    public JvmGcMetrics() {
        this(emptyList());
    }

    public JvmGcMetrics(Iterable<Tag> tags) {
        for (MemoryPoolMXBean mbean : ManagementFactory.getMemoryPoolMXBeans()) {
            String name = mbean.getName();
            if (isAllocationPool(name)) {
                allocationPoolName = name;
            }
            if (isLongLivedPool(name)) {
                longLivedPoolNames.add(name);
            }
        }
        this.tags = tags;
    }

    // VisibleForTesting
    GcMetricsNotificationListener gcNotificationListener;

    @Override
    public void bindTo(MeterRegistry registry) {
        if (!this.managementExtensionsPresent) {
            return;
        }

        gcNotificationListener = new GcMetricsNotificationListener(registry);

        double maxLongLivedPoolBytes = getLongLivedHeapPools()
            .mapToDouble(mem -> getUsageValue(mem, MemoryUsage::getMax))
            .sum();

        maxDataSize = new AtomicLong((long) maxLongLivedPoolBytes);
        Gauge.builder("jvm.gc.max.data.size", maxDataSize, AtomicLong::get)
            .tags(tags)
            .description("Max size of long-lived heap memory pool")
            .baseUnit(BaseUnits.BYTES)
            .register(registry);

        liveDataSize = new AtomicLong();

        Gauge.builder("jvm.gc.live.data.size", liveDataSize, AtomicLong::get)
            .tags(tags)
            .description("Size of long-lived heap memory pool after reclamation")
            .baseUnit(BaseUnits.BYTES)
            .register(registry);

        allocatedBytes = Counter.builder("jvm.gc.memory.allocated")
            .tags(tags)
            .baseUnit(BaseUnits.BYTES)
            .description(
                    "Incremented for an increase in the size of the (young) heap memory pool after one GC to before the next")
            .register(registry);

        promotedBytes = (isGenerationalGc) ? Counter.builder("jvm.gc.memory.promoted")
            .tags(tags)
            .baseUnit(BaseUnits.BYTES)
            .description(
                    "Count of positive increases in the size of the old generation memory pool before GC to after GC")
            .register(registry) : null;

        allocationPoolSizeAfter = new AtomicLong(0L);

        for (GarbageCollectorMXBean gcBean : ManagementFactory.getGarbageCollectorMXBeans()) {
            if (!(gcBean instanceof NotificationEmitter)) {
                continue;
            }
            NotificationEmitter notificationEmitter = (NotificationEmitter) gcBean;
            notificationEmitter.addNotificationListener(gcNotificationListener, notification -> notification.getType()
                .equals(GarbageCollectionNotificationInfo.GARBAGE_COLLECTION_NOTIFICATION), null);
            notificationListenerCleanUpRunnables.add(() -> {
                try {
                    notificationEmitter.removeNotificationListener(gcNotificationListener);
                }
                catch (ListenerNotFoundException ignore) {
                }
            });
        }
    }

    class GcMetricsNotificationListener implements NotificationListener {

        private final MeterRegistry registry;

        GcMetricsNotificationListener(MeterRegistry registry) {
            this.registry = registry;
        }

        @Override
        public void handleNotification(Notification notification, Object ref) {
            CompositeData cd = (CompositeData) notification.getUserData();
            GarbageCollectionNotificationInfo notificationInfo = GarbageCollectionNotificationInfo.from(cd);

            String gcName = notificationInfo.getGcName();
            String gcCause = notificationInfo.getGcCause();
            String gcAction = notificationInfo.getGcAction();
            GcInfo gcInfo = notificationInfo.getGcInfo();
            long duration = gcInfo.getDuration();

            Tags gcTags = Tags.of("gc", gcName, "action", gcAction, "cause", gcCause).and(tags);
            if (isConcurrentPhase(gcCause, gcName)) {
                Timer.builder("jvm.gc.concurrent.phase.time")
                    .tags(gcTags)
                    .description("Time spent in concurrent phase")
                    .register(registry)
                    .record(duration, TimeUnit.MILLISECONDS);
            }
            else {
                Timer.builder("jvm.gc.pause")
                    .tags(gcTags)
                    .description("Time spent in GC pause")
                    .register(registry)
                    .record(duration, TimeUnit.MILLISECONDS);
            }

            final Map<String, MemoryUsage> before = gcInfo.getMemoryUsageBeforeGc();
            final Map<String, MemoryUsage> after = gcInfo.getMemoryUsageAfterGc();

            countPoolSizeDelta(before, after);

            final long longLivedBefore = longLivedPoolNames.stream()
                .mapToLong(pool -> before.get(pool).getUsed())
                .sum();
            final long longLivedAfter = longLivedPoolNames.stream().mapToLong(pool -> after.get(pool).getUsed()).sum();
            if (isGenerationalGc) {
                final long delta = longLivedAfter - longLivedBefore;
                if (delta > 0L) {
                    promotedBytes.increment(delta);
                }
            }

            // Some GC implementations such as G1 can reduce the old gen size as part of a
            // minor GC. To track the live data size we record the value if we see a
<<<<<<< HEAD
            // reduction in the long-lived
            // heap size or after a major/non-generational GC. In some cases,
            // longLivedAfter is 0, we ignore those notifications, see: gh-4497.
            if (longLivedAfter > 0 && (longLivedAfter < longLivedBefore || shouldUpdateDataSizeMetrics(gcName))) {
=======
            // reduction in the long-lived heap size or after a major/non-generational GC.
            // ZGC Warmup notifications should be ignored since the long-lived heap size
            // is zero there.
            if ((longLivedAfter < longLivedBefore || shouldUpdateDataSizeMetrics(notificationInfo.getGcName()))
                    && !isZgcWarmingUp(gcCause, longLivedAfter)) {
>>>>>>> ebc3e8d5
                liveDataSize.set(longLivedAfter);
                maxDataSize.set(longLivedPoolNames.stream().mapToLong(pool -> after.get(pool).getMax()).sum());
            }
        }

        private void countPoolSizeDelta(Map<String, MemoryUsage> before, Map<String, MemoryUsage> after) {
            if (allocationPoolName == null) {
                return;
            }
            final long beforeBytes = before.get(allocationPoolName).getUsed();
            final long afterBytes = after.get(allocationPoolName).getUsed();
            final long delta = beforeBytes - allocationPoolSizeAfter.get();
            allocationPoolSizeAfter.set(afterBytes);
            if (delta > 0L) {
                allocatedBytes.increment(delta);
            }
        }

        /**
         * Sometimes ZGC emits "Warmup" notification, where longLivedAfter is 0, we should
         * ignore those notifications, see: gh-4497. This method should detect these
         * cases.
         * @param gcCause The action performed by the garbage collector
         * @param longLivedAfter Size of the long-lived pools after collection
         * @return Whether the ZGC warmup notification is emitted with zero long-lived
         * pools size
         */
        private boolean isZgcWarmingUp(String gcCause, long longLivedAfter) {
            return longLivedAfter == 0 && "Warmup".equals(gcCause);
        }

        private boolean shouldUpdateDataSizeMetrics(String gcName) {
            return nonGenerationalGcShouldUpdateDataSize(gcName) || isMajorGenerationalGc(gcName);
        }

        private boolean isMajorGenerationalGc(String gcName) {
            return GcGenerationAge.fromGcName(gcName) == GcGenerationAge.OLD;
        }

        private boolean nonGenerationalGcShouldUpdateDataSize(String gcName) {
            return !isGenerationalGc
                    // Skip Shenandoah and ZGC gc notifications with the name Pauses due
                    // to missing memory pool size info
                    && !gcName.endsWith("Pauses");
        }

    }

    private boolean isGenerationalGcConfigured() {
        // Azul Prime's (formerly Zing) C4 GC (formerly GPGC) is always generational
        // and having more than one non-'tenured' pools is also considered to be
        // generational.
        int nonTenuredPools = 0;
        for (MemoryPoolMXBean bean : ManagementFactory.getMemoryPoolMXBeans()) {
            if (JvmMemory.isHeap(bean)) {
                String name = bean.getName();
                if (!name.contains("tenured")) {
                    nonTenuredPools++;
                    if (nonTenuredPools == 2) {
                        return true;
                    }
                }
                if (name.contains("GPGC")) {
                    return true;
                }
            }
        }
        return false;
    }

    private static boolean isManagementExtensionsPresent() {
        if (ManagementFactory.getMemoryPoolMXBeans().isEmpty()) {
            // Substrate VM, for example, doesn't provide or support these beans (yet)
            log.warn("GC notifications will not be available because MemoryPoolMXBeans are not provided by the JVM");
            return false;
        }

        try {
            Class.forName("com.sun.management.GarbageCollectionNotificationInfo", false,
                    MemoryPoolMXBean.class.getClassLoader());
            return true;
        }
        catch (Throwable e) {
            // We are operating in a JVM without access to this level of detail
            log.warn("GC notifications will not be available because "
                    + "com.sun.management.GarbageCollectionNotificationInfo is not present");
            return false;
        }
    }

    @Override
    public void close() {
        notificationListenerCleanUpRunnables.forEach(Runnable::run);
    }

    /**
     * Generalization of which parts of the heap are considered "young" or "old" for
     * multiple GC implementations
     */
    @NonNullApi
    enum GcGenerationAge {

        OLD, YOUNG, UNKNOWN;

        private static final Map<String, GcGenerationAge> knownCollectors = new HashMap<String, GcGenerationAge>() {
            {
                put("ConcurrentMarkSweep", OLD);
                put("Copy", YOUNG);
                put("G1 Old Generation", OLD);
                put("G1 Young Generation", YOUNG);
                put("MarkSweepCompact", OLD);
                put("PS MarkSweep", OLD);
                put("PS Scavenge", YOUNG);
                put("ParNew", YOUNG);
                put("global", OLD);
                put("scavenge", YOUNG);
                put("partial gc", YOUNG);
                put("global garbage collect", OLD);
                put("Epsilon", OLD);
                // GPGC (Azul's C4, see:
                // https://docs.azul.com/prime/release-notes#prime_stream_22_12_0_0)
                put("GPGC New", YOUNG); // old naming
                put("GPGC Old", OLD); // old naming
                put("GPGC New Cycles", YOUNG); // new naming
                put("GPGC Old Cycles", OLD); // new naming
                put("GPGC New Pauses", YOUNG); // new naming
                put("GPGC Old Pauses", OLD); // new naming
            }
        };

        static GcGenerationAge fromGcName(String gcName) {
            return knownCollectors.getOrDefault(gcName, UNKNOWN);
        }

    }

}<|MERGE_RESOLUTION|>--- conflicted
+++ resolved
@@ -230,18 +230,11 @@
 
             // Some GC implementations such as G1 can reduce the old gen size as part of a
             // minor GC. To track the live data size we record the value if we see a
-<<<<<<< HEAD
-            // reduction in the long-lived
-            // heap size or after a major/non-generational GC. In some cases,
-            // longLivedAfter is 0, we ignore those notifications, see: gh-4497.
-            if (longLivedAfter > 0 && (longLivedAfter < longLivedBefore || shouldUpdateDataSizeMetrics(gcName))) {
-=======
             // reduction in the long-lived heap size or after a major/non-generational GC.
             // ZGC Warmup notifications should be ignored since the long-lived heap size
             // is zero there.
-            if ((longLivedAfter < longLivedBefore || shouldUpdateDataSizeMetrics(notificationInfo.getGcName()))
+            if ((longLivedAfter < longLivedBefore || shouldUpdateDataSizeMetrics(gcName))
                     && !isZgcWarmingUp(gcCause, longLivedAfter)) {
->>>>>>> ebc3e8d5
                 liveDataSize.set(longLivedAfter);
                 maxDataSize.set(longLivedPoolNames.stream().mapToLong(pool -> after.get(pool).getMax()).sum());
             }

/**
 * Copyright 2017 Pivotal Software, Inc.
 * <p>
 * Licensed under the Apache License, Version 2.0 (the "License");
 * you may not use this file except in compliance with the License.
 * You may obtain a copy of the License at
 * <p>
 * http://www.apache.org/licenses/LICENSE-2.0
 * <p>
 * Unless required by applicable law or agreed to in writing, software
 * distributed under the License is distributed on an "AS IS" BASIS,
 * WITHOUT WARRANTIES OR CONDITIONS OF ANY KIND, either express or implied.
 * See the License for the specific language governing permissions and
 * limitations under the License.
 */
package io.micrometer.core.instrument;

import io.micrometer.core.annotation.Incubating;
import io.micrometer.core.instrument.Meter.Id;
import io.micrometer.core.instrument.config.MeterFilter;
import io.micrometer.core.instrument.config.MeterFilterReply;
import io.micrometer.core.instrument.config.NamingConvention;
import io.micrometer.core.instrument.distribution.DistributionStatisticConfig;
import io.micrometer.core.instrument.distribution.pause.ClockDriftPauseDetector;
import io.micrometer.core.instrument.distribution.pause.PauseDetector;
import io.micrometer.core.instrument.noop.*;
import io.micrometer.core.instrument.search.MeterNotFoundException;
import io.micrometer.core.instrument.search.RequiredSearch;
import io.micrometer.core.instrument.search.Search;
import io.micrometer.core.instrument.util.TimeUtils;
import io.micrometer.core.lang.Nullable;
import org.pcollections.HashTreePMap;
import org.pcollections.HashTreePSet;
import org.pcollections.PMap;
import org.pcollections.PSet;

import java.time.Duration;
import java.util.*;
import java.util.concurrent.CopyOnWriteArrayList;
import java.util.concurrent.TimeUnit;
import java.util.concurrent.atomic.AtomicBoolean;
import java.util.function.*;

import static java.util.Collections.emptyList;
import static java.util.Objects.requireNonNull;

/**
 * Creates and manages your application's set of meters. Exporters use the meter registry to iterate
 * over the set of meters instrumenting your application, and then further iterate over each meter's metrics, generally
 * resulting in a time series in the metrics backend for each combination of metrics and dimensions.
 * <p>
 * MeterRegistry may be used in a reactive context. As such, implementations must not negatively impact the calling
 * thread, e.g. it should respond immediately by avoiding IO call, deep stack recursion or any coordination.
 *
 * @author Jon Schneider
 */
public abstract class MeterRegistry {
    protected final Clock clock;
    private final Object meterMapLock = new Object();
    private volatile MeterFilter[] filters = new MeterFilter[0];
    private final List<Consumer<Meter>> meterAddedListeners = new CopyOnWriteArrayList<>();
    private final List<Consumer<Meter>> meterRemovedListeners = new CopyOnWriteArrayList<>();
    private final Config config = new Config();
    private final More more = new More();

    private volatile PMap<Id, Meter> meterMap = HashTreePMap.empty();

    /**
     * Map of meter id whose associated meter contains synthetic counterparts to those synthetic ids.
     * We maintain these associations so that when we remove a meter with synthetics, they can removed
     * as well.
     */
    private volatile PMap<Id, PSet<Id>> syntheticAssociations = HashTreePMap.empty();

    private final AtomicBoolean closed = new AtomicBoolean(false);
    private PauseDetector pauseDetector = new ClockDriftPauseDetector(
            Duration.ofMillis(100),
            Duration.ofMillis(100)
    );

    /**
     * We'll use snake case as a general-purpose default for registries because it is the most
     * likely to result in a portable name. Camel casing is also perfectly acceptable. '-' and '.'
     * separators can pose problems for some monitoring systems. '-' is interpreted as metric
     * subtraction in some (including Prometheus), and '.' is used to flatten tags into hierarchical
     * names when shipping metrics to hierarchical backends such as Graphite.
     */
    private NamingConvention namingConvention = NamingConvention.snakeCase;

    protected MeterRegistry(Clock clock) {
        requireNonNull(clock);
        this.clock = clock;
    }

    /**
     * Build a new gauge to be added to the registry. This is guaranteed to only be called if the gauge doesn't already exist.
     *
     * @param id            The id that uniquely identifies the gauge.
     * @param obj           State object used to compute a value.
     * @param valueFunction Function that is applied on the value for the number.
     * @param <T>           The type of the state object from which the gauge value is extracted.
     * @return A new gauge.
     */
    protected abstract <T> Gauge newGauge(Meter.Id id, @Nullable T obj, ToDoubleFunction<T> valueFunction);

    /**
     * Build a new counter to be added to the registry. This is guaranteed to only be called if the counter doesn't already exist.
     *
     * @param id The id that uniquely identifies the counter.
     * @return A new counter.
     */
    protected abstract Counter newCounter(Meter.Id id);

    /**
     * Build a new long task timer to be added to the registry. This is guaranteed to only be called if the long task timer doesn't already exist.
     *
     * @param id The id that uniquely identifies the long task timer.
     * @return A new long task timer.
     */
    protected abstract LongTaskTimer newLongTaskTimer(Meter.Id id);

    /**
     * Build a new timer to be added to the registry. This is guaranteed to only be called if the timer doesn't already exist.
     *
     * @param id                          The id that uniquely identifies the timer.
     * @param distributionStatisticConfig Configuration for published distribution statistics.
     * @param pauseDetector               The pause detector to use for coordinated omission compensation.
     * @return A new timer.
     */
    protected abstract Timer newTimer(Meter.Id id, DistributionStatisticConfig distributionStatisticConfig, PauseDetector pauseDetector);

    /**
     * Build a new distribution summary to be added to the registry. This is guaranteed to only be called if the distribution summary doesn't already exist.
     *
     * @param id                          The id that uniquely identifies the distribution summary.
     * @param distributionStatisticConfig Configuration for published distribution statistics.
     * @param scale                       Multiply every recorded sample by this factor.
     * @return A new distribution summary.
     */
    protected abstract DistributionSummary newDistributionSummary(Meter.Id id, DistributionStatisticConfig distributionStatisticConfig, double scale);

    /**
     * Build a new custom meter to be added to the registry. This is guaranteed to only be called if the custom meter doesn't already exist.
     *
     * @param id           The id that uniquely identifies the custom meter.
     * @param type         What kind of meter this is.
     * @param measurements A set of measurements describing how to sample this meter.
     * @return A new custom meter.
     */
    protected abstract Meter newMeter(Meter.Id id, Meter.Type type, Iterable<Measurement> measurements);

    /**
     * Build a new time gauge to be added to the registry. This is guaranteed to only be called if the time gauge doesn't already exist.
     *
     * @param id                The id that uniquely identifies the time gauge.
     * @param obj               The state object from which the value function derives a measurement.
     * @param valueFunctionUnit The base unit of time returned by the value function.
     * @param valueFunction     A function returning a time value that can go up or down.
     * @param <T>               The type of the object upon which the value function derives a measurement.
     * @return A new time gauge.
     */
    protected <T> TimeGauge newTimeGauge(Meter.Id id, @Nullable T obj, TimeUnit valueFunctionUnit, ToDoubleFunction<T> valueFunction) {
        Meter.Id withUnit = id.withBaseUnit(getBaseTimeUnitStr());
        Gauge gauge = newGauge(withUnit, obj, obj2 -> TimeUtils.convert(valueFunction.applyAsDouble(obj2), valueFunctionUnit, getBaseTimeUnit()));

        return new TimeGauge() {
            @Override
            public Id getId() {
                return withUnit;
            }

            @Override
            public double value() {
                return gauge.value();
            }

            @Override
            public TimeUnit baseTimeUnit() {
                return getBaseTimeUnit();
            }
        };
    }

    /**
     * Build a new function timer to be added to the registry. This is guaranteed to only be called if the function timer doesn't already exist.
     *
     * @param id                    The id that uniquely identifies the function timer.
     * @param obj                   The state object from which the count and total functions derive measurements.
     * @param countFunction         A monotonically increasing count function.
     * @param totalTimeFunction     A monotonically increasing total time function.
     * @param totalTimeFunctionUnit The base unit of time of the totals returned by the total time function.
     * @param <T>                   The type of the object upon which the value functions derives their measurements.
     * @return A new function timer.
     */
    protected abstract <T> FunctionTimer newFunctionTimer(Meter.Id id, T obj, ToLongFunction<T> countFunction, ToDoubleFunction<T> totalTimeFunction, TimeUnit totalTimeFunctionUnit);

    /**
     * Build a new function counter to be added to the registry. This is guaranteed to only be called if the function counter doesn't already exist.
     *
     * @param id            The id that uniquely identifies the function counter.
     * @param obj           The state object from which the count function derives a measurement.
     * @param countFunction A monotonically increasing count function.
     * @param <T>           The type of the object upon which the value function derives a measurement.
     * @return A new function counter.
     */
    protected abstract <T> FunctionCounter newFunctionCounter(Id id, T obj, ToDoubleFunction<T> countFunction);

    protected List<Tag> getConventionTags(Meter.Id id) {
        return id.getConventionTags(config().namingConvention());
    }

    protected String getConventionName(Meter.Id id) {
        return id.getConventionName(config().namingConvention());
    }

    /**
     * @return the registry's base TimeUnit. Must not be null.
     */
    protected abstract TimeUnit getBaseTimeUnit();

    /**
     * Every custom registry implementation should define a default histogram expiry at a minimum:
     * <pre>
     * DistributionStatisticConfig.builder()
     *    .expiry(defaultStep)
     *    .build()
     *    .merge(DistributionStatisticConfig.DEFAULT);
     * </pre>
     *
     * @return The default distribution statistics config.
     */
    protected abstract DistributionStatisticConfig defaultHistogramConfig();

    private String getBaseTimeUnitStr() {
        return getBaseTimeUnit().toString().toLowerCase();
    }

    /**
     * Only used by {@link Counter#builder(String)}.
     *
     * @param id The identifier for this counter.
     * @return A new or existing counter.
     */
    Counter counter(Meter.Id id) {
        return registerMeterIfNecessary(Counter.class, id, this::newCounter, NoopCounter::new);
    }

    /**
     * Only used by {@link Gauge#builder(String, Object, ToDoubleFunction)}.
     *
     * @param id            The identifier for this gauge.
     * @param obj           State object used to compute a value.
     * @param valueFunction Function that is applied on the value for the number.
     * @param <T>           The type of the state object from which the gauge value is extracted.
     * @return A new or existing long task timer.
     */
    <T> Gauge gauge(Meter.Id id, @Nullable T obj, ToDoubleFunction<T> valueFunction) {
        return registerMeterIfNecessary(Gauge.class, id, id2 -> newGauge(id2, obj, valueFunction), NoopGauge::new);
    }

    /**
     * Only used by {@link Timer#builder(String)}.
     *
     * @param id                          The identifier for this timer.
     * @param distributionStatisticConfig Configuration that governs how distribution statistics are computed.
     * @return A new or existing timer.
     */
    Timer timer(Meter.Id id, DistributionStatisticConfig distributionStatisticConfig, PauseDetector pauseDetectorOverride) {
        return registerMeterIfNecessary(Timer.class, id, distributionStatisticConfig, (id2, filteredConfig) -> {
            Meter.Id withUnit = id2.withBaseUnit(getBaseTimeUnitStr());
            return newTimer(withUnit, filteredConfig.merge(defaultHistogramConfig()), pauseDetectorOverride);
        }, NoopTimer::new);
    }

    /**
     * Only used by {@link DistributionSummary#builder(String)}.
     *
     * @param id                          The identifier for this distribution summary.
     * @param distributionStatisticConfig Configuration that governs how distribution statistics are computed.
     * @return A new or existing distribution summary.
     */
    DistributionSummary summary(Meter.Id id, DistributionStatisticConfig distributionStatisticConfig, double scale) {
        return registerMeterIfNecessary(DistributionSummary.class, id, distributionStatisticConfig, (id2, filteredConfig) ->
                newDistributionSummary(id2, filteredConfig.merge(defaultHistogramConfig()), scale), NoopDistributionSummary::new);
    }

    /**
     * Register a custom meter type.
     *
     * @param id           Id of the meter being registered.
     * @param type         Meter type, which may be used by naming conventions to normalize the name.
     * @param measurements A sequence of measurements describing how to sample the meter.
     * @return The registry.
     */
    Meter register(Meter.Id id, Meter.Type type, Iterable<Measurement> measurements) {
        return registerMeterIfNecessary(Meter.class, id, id2 -> newMeter(id2, type, measurements), NoopMeter::new);
    }

    /**
     * @return The set of registered meters.
     */
    public List<Meter> getMeters() {
        return Collections.unmodifiableList(new ArrayList<>(meterMap.values()));
    }

    /**
     * Iterate over each meter in the registry.
     *
     * @param consumer Consumer of each meter during iteration.
     */
    public void forEachMeter(Consumer<? super Meter> consumer) {
        meterMap.values().forEach(consumer);
    }

    /**
     * @return A configuration object used to change the behavior of this registry.
     */
    public Config config() {
        return config;
    }

    /**
     * Initiate a search beginning with a metric name. If constraints added in the search are not satisfied, the search
     * will return {@code null}.
     *
     * @param name The meter name to locate.
     * @return A new search.
     */
    public Search find(String name) {
        return Search.in(this).name(name);
    }

    /**
     * Initiate a search beginning with a metric name. All constraints added in the search must be satisfied or
     * an {@link MeterNotFoundException} is thrown.
     *
     * @param name The meter name to locate.
     * @return A new search.
     */
    public RequiredSearch get(String name) {
        return RequiredSearch.in(this).name(name);
    }

    /**
     * Tracks a monotonically increasing value.
     *
     * @param name The base metric name
     * @param tags Sequence of dimensions for breaking down the name.
     * @return A new or existing counter.
     */
    public Counter counter(String name, Iterable<Tag> tags) {
        return Counter.builder(name).tags(tags).register(this);
    }

    /**
     * Tracks a monotonically increasing value.
     *
     * @param name The base metric name
     * @param tags MUST be an even number of arguments representing key/value pairs of tags.
     * @return A new or existing counter.
     */
    public Counter counter(String name, String... tags) {
        return counter(name, Tags.of(tags));
    }

    /**
     * Measures the distribution of samples.
     *
     * @param name The base metric name
     * @param tags Sequence of dimensions for breaking down the name.
     * @return A new or existing distribution summary.
     */
    public DistributionSummary summary(String name, Iterable<Tag> tags) {
        return DistributionSummary.builder(name).tags(tags).register(this);
    }

    /**
     * Measures the distribution of samples.
     *
     * @param name The base metric name
     * @param tags MUST be an even number of arguments representing key/value pairs of tags.
     * @return A new or existing distribution summary.
     */
    public DistributionSummary summary(String name, String... tags) {
        return summary(name, Tags.of(tags));
    }

    /**
     * Measures the time taken for short tasks and the count of these tasks.
     *
     * @param name The base metric name
     * @param tags Sequence of dimensions for breaking down the name.
     * @return A new or existing timer.
     */
    public Timer timer(String name, Iterable<Tag> tags) {
        return Timer.builder(name).tags(tags).register(this);
    }

    /**
     * Measures the time taken for short tasks and the count of these tasks.
     *
     * @param name The base metric name
     * @param tags MUST be an even number of arguments representing key/value pairs of tags.
     * @return A new or existing timer.
     */
    public Timer timer(String name, String... tags) {
        return timer(name, Tags.of(tags));
    }

    /**
     * Access to less frequently used meter types and patterns.
     *
     * @return Access to additional meter types and patterns.
     */
    public More more() {
        return more;
    }

    /**
     * Register a gauge that reports the value of the object after the function
     * {@code valueFunction} is applied. The registration will keep a weak reference to the object so it will
     * not prevent garbage collection. Applying {@code valueFunction} on the object should be thread safe.
     *
     * @param name          Name of the gauge being registered.
     * @param tags          Sequence of dimensions for breaking down the name.
     * @param obj           State object used to compute a value.
     * @param valueFunction Function that produces an instantaneous gauge value from the state object.
     * @param <T>           The type of the state object from which the gauge value is extracted.
     * @return The number that was passed in so the registration can be done as part of an assignment
     * statement.
     */
    @Nullable
    public <T> T gauge(String name, Iterable<Tag> tags, @Nullable T obj, ToDoubleFunction<T> valueFunction) {
        Gauge.builder(name, obj, valueFunction).tags(tags).register(this);
        return obj;
    }

    /**
     * Register a gauge that reports the value of the {@link Number}.
     *
     * @param name   Name of the gauge being registered.
     * @param tags   Sequence of dimensions for breaking down the name.
     * @param number Thread-safe implementation of {@link Number} used to access the value.
     * @param <T>    The type of the number from which the gauge value is extracted.
     * @return The number that was passed in so the registration can be done as part of an assignment
     * statement.
     */
    @Nullable
    public <T extends Number> T gauge(String name, Iterable<Tag> tags, T number) {
        return gauge(name, tags, number, Number::doubleValue);
    }

    /**
     * Register a gauge that reports the value of the {@link Number}.
     *
     * @param name   Name of the gauge being registered.
     * @param number Thread-safe implementation of {@link Number} used to access the value.
     * @param <T>    The type of the state object from which the gauge value is extracted.
     * @return The number that was passed in so the registration can be done as part of an assignment
     * statement.
     */
    @Nullable
    public <T extends Number> T gauge(String name, T number) {
        return gauge(name, emptyList(), number);
    }

    /**
     * Register a gauge that reports the value of the object.
     *
     * @param name          Name of the gauge being registered.
     * @param obj           State object used to compute a value.
     * @param valueFunction Function that produces an instantaneous gauge value from the state object.
     * @param <T>           The type of the state object from which the gauge value is extracted.
     * @return The number that was passed in so the registration can be done as part of an assignment
     * statement.
     */
    @Nullable
    public <T> T gauge(String name, T obj, ToDoubleFunction<T> valueFunction) {
        return gauge(name, emptyList(), obj, valueFunction);
    }

    /**
     * Register a gauge that reports the size of the {@link Collection}. The registration
     * will keep a weak reference to the collection so it will not prevent garbage collection.
     * The collection implementation used should be thread safe. Note that calling
     * {@link Collection#size()} can be expensive for some collection implementations
     * and should be considered before registering.
     *
     * @param name       Name of the gauge being registered.
     * @param tags       Sequence of dimensions for breaking down the name.
     * @param collection Thread-safe implementation of {@link Collection} used to access the value.
     * @param <T>        The type of the state object from which the gauge value is extracted.
     * @return The number that was passed in so the registration can be done as part of an assignment
     * statement.
     */
    @Nullable
    public <T extends Collection<?>> T gaugeCollectionSize(String name, Iterable<Tag> tags, T collection) {
        return gauge(name, tags, collection, Collection::size);
    }

    /**
     * Register a gauge that reports the size of the {@link Map}. The registration
     * will keep a weak reference to the collection so it will not prevent garbage collection.
     * The collection implementation used should be thread safe. Note that calling
     * {@link Map#size()} can be expensive for some collection implementations
     * and should be considered before registering.
     *
     * @param name Name of the gauge being registered.
     * @param tags Sequence of dimensions for breaking down the name.
     * @param map  Thread-safe implementation of {@link Map} used to access the value.
     * @param <T>  The type of the state object from which the gauge value is extracted.
     * @return The number that was passed in so the registration can be done as part of an assignment
     * statement.
     */
    @Nullable
    public <T extends Map<?, ?>> T gaugeMapSize(String name, Iterable<Tag> tags, T map) {
        return gauge(name, tags, map, Map::size);
    }

    private <M extends Meter> M registerMeterIfNecessary(Class<M> meterClass, Meter.Id id, Function<Meter.Id, Meter> builder,
                                                         Function<Meter.Id, M> noopBuilder) {
        return registerMeterIfNecessary(meterClass, id, null, (id2, conf) -> builder.apply(id2), noopBuilder);
    }

    @SuppressWarnings("unchecked")
    private <M extends Meter> M registerMeterIfNecessary(Class<M> meterClass, Meter.Id id,
                                                         @Nullable DistributionStatisticConfig config, BiFunction<Meter.Id, DistributionStatisticConfig, Meter> builder,
                                                         Function<Meter.Id, M> noopBuilder) {
        Meter.Id mappedId = id;

        if (id.syntheticAssociation() == null) {
            for (MeterFilter filter : filters) {
                mappedId = filter.map(mappedId);
            }
        }

        Meter m = getOrCreateMeter(config, builder, id, mappedId, noopBuilder);

        if (!meterClass.isInstance(m)) {
            throw new IllegalArgumentException("There is already a registered meter of a different type with the same name");
        }
<<<<<<< HEAD

        return (M) m;
=======
        return meterClass.cast(m);
>>>>>>> 6f7ec3cc
    }

    private Meter getOrCreateMeter(@Nullable DistributionStatisticConfig config,
                                   BiFunction<Id, /*Nullable Generic*/ DistributionStatisticConfig, Meter> builder,
                                   Id originalId, Id mappedId, Function<Meter.Id, ? extends Meter> noopBuilder) {
        Meter m = meterMap.get(mappedId);

        if (m == null) {
            if (isClosed()) {
                return noopBuilder.apply(mappedId);
            }

            synchronized (meterMapLock) {
                m = meterMap.get(mappedId);

                if (m == null) {
                    if (!accept(originalId)) {
                        //noinspection unchecked
                        return noopBuilder.apply(mappedId);
                    }

                    if (config != null) {
                        for (MeterFilter filter : filters) {
                            DistributionStatisticConfig filteredConfig = filter.configure(mappedId, config);
                            if (filteredConfig != null) {
                                config = filteredConfig;
                            }
                        }
                    }

                    m = builder.apply(mappedId, config);
                    meterMap = meterMap.plus(mappedId, m);

                    Id synAssoc = originalId.syntheticAssociation();
                    if (synAssoc != null) {
                        PSet<Id> existingSynthetics = syntheticAssociations.getOrDefault(synAssoc, HashTreePSet.empty());
                        syntheticAssociations = syntheticAssociations.plus(synAssoc, existingSynthetics.plus(originalId));
                    }

                    for (Consumer<Meter> onAdd : meterAddedListeners) {
                        onAdd.accept(m);
                    }
                }
            }
        }

        return m;
    }

    private boolean accept(Meter.Id id) {
        for (MeterFilter filter : filters) {
            MeterFilterReply reply = filter.accept(id);
            if (reply == MeterFilterReply.DENY) {
                return false;
            } else if (reply == MeterFilterReply.ACCEPT) {
                return true;
            }
        }
        return true;
    }

    /**
     * @param meter The meter to remove
     * @return The removed meter, or null if the provided meter is not currently registered.
     * @since 1.1.0
     */
    @Incubating(since = "1.1.0")
    @Nullable
    public Meter remove(Meter meter) {
        return remove(meter.getId());
    }

    /**
     * @param id The id of the meter to remove
     * @return The removed meter, or null if no meter matched the provided id.
     * @since 1.1.0
     */
    @Incubating(since = "1.1.0")
    @Nullable
    public Meter remove(Meter.Id id) {
        Meter.Id mappedId = id;

        if (id.syntheticAssociation() == null) {
            for (MeterFilter filter : filters) {
                mappedId = filter.map(mappedId);
            }
        }

        Meter m = meterMap.get(mappedId);

        if (m != null) {
            synchronized (meterMapLock) {
                m = meterMap.get(mappedId);
                if (m != null) {
                    meterMap = meterMap.minus(mappedId);

                    for (Id synthetic : syntheticAssociations.getOrDefault(id, HashTreePSet.empty())) {
                        remove(synthetic);
                    }
                    syntheticAssociations = syntheticAssociations.minus(id);

                    for (Consumer<Meter> onRemove : meterRemovedListeners) {
                        onRemove.accept(m);
                    }

                    return m;
                }
            }
        }

        return null;
    }

    /**
     * Access to configuration options for this registry.
     */
    public class Config {
        /**
         * Append a list of common tags to apply to all metrics reported to the monitoring system.
         *
         * @param tags Tags to add to every metric.
         * @return This configuration instance.
         */
        public Config commonTags(Iterable<Tag> tags) {
            meterFilter(MeterFilter.commonTags(tags));
            return this;
        }

        /**
         * Append a list of common tags to apply to all metrics reported to the monitoring system.
         * Must be an even number of arguments representing key/value pairs of tags.
         *
         * @param tags MUST be an even number of arguments representing key/value pairs of tags.
         * @return This configuration instance.
         */
        public Config commonTags(String... tags) {
            return commonTags(Tags.of(tags));
        }

        /**
         * Add a meter filter to the registry. Filters are applied in the order in which they are added.
         *
         * @param filter The filter to add to the registry.
         * @return This configuration instance.
         */
        public synchronized Config meterFilter(MeterFilter filter) {
            MeterFilter[] newFilters = new MeterFilter[filters.length + 1];
            System.arraycopy(filters, 0, newFilters, 0, filters.length);
            newFilters[filters.length] = filter;
            filters = newFilters;
            return this;
        }

        /**
         * Register an event listener for each meter added to the registry.
         *
         * @param meter The meter that has just been added
         * @return This configuration instance.
         */
        public Config onMeterAdded(Consumer<Meter> meter) {
            meterAddedListeners.add(meter);
            return this;
        }

        /**
         * Register an event listener for each meter removed from the registry.
         *
         * @param meter The meter that has just been added
         * @return This configuration instance.
         * @since 1.1.0
         */
        @Incubating(since = "1.1.0")
        public Config onMeterRemoved(Consumer<Meter> meter) {
            meterRemovedListeners.add(meter);
            return this;
        }

        /**
         * Use the provided naming convention, overriding the default for your monitoring system.
         *
         * @param convention The naming convention to use.
         * @return This configuration instance.
         */
        public Config namingConvention(NamingConvention convention) {
            namingConvention = convention;
            return this;
        }

        /**
         * @return The naming convention currently in use on this registry.
         */
        public NamingConvention namingConvention() {
            return namingConvention;
        }

        /**
         * @return The clock used to measure durations of timers and long task timers (and sometimes
         * influences publishing behavior).
         */
        public Clock clock() {
            return clock;
        }

        /**
         * Sets the default pause detector to use for all timers in this registry.
         *
         * @param detector The pause detector to use.
         * @return This configuration instance.
         * @see io.micrometer.core.instrument.distribution.pause.NoPauseDetector
         * @see io.micrometer.core.instrument.distribution.pause.ClockDriftPauseDetector
         */
        public Config pauseDetector(PauseDetector detector) {
            pauseDetector = detector;
            return this;
        }

        /**
         * @return The pause detector that is currently in effect.
         */
        public PauseDetector pauseDetector() {
            return pauseDetector;
        }
    }

    /**
     * Additional, less commonly used meter types.
     */
    public class More {
        /**
         * Measures the time taken for long tasks.
         *
         * @param name Name of the gauge being registered.
         * @param tags MUST be an even number of arguments representing key/value pairs of tags.
         * @return A new or existing long task timer.
         */
        public LongTaskTimer longTaskTimer(String name, String... tags) {
            return longTaskTimer(name, Tags.of(tags));
        }

        /**
         * Measures the time taken for long tasks.
         *
         * @param name Name of the gauge being registered.
         * @param tags Sequence of dimensions for breaking down the name.
         * @return A new or existing long task timer.
         */
        public LongTaskTimer longTaskTimer(String name, Iterable<Tag> tags) {
            return LongTaskTimer.builder(name).tags(tags).register(MeterRegistry.this);
        }

        /**
         * Only used by {@link LongTaskTimer#builder(String)}.
         *
         * @param id The identifier for this long task timer.
         * @return A new or existing long task timer.
         */
        LongTaskTimer longTaskTimer(Meter.Id id) {
            return registerMeterIfNecessary(LongTaskTimer.class, id, id2 -> {
                Meter.Id withUnit = id2.withBaseUnit(getBaseTimeUnitStr());
                return newLongTaskTimer(withUnit);
            }, NoopLongTaskTimer::new);
        }

        /**
         * Tracks a monotonically increasing value, automatically incrementing the counter whenever
         * the value is observed.
         *
         * @param name          Name of the gauge being registered.
         * @param tags          Sequence of dimensions for breaking down the name.
         * @param obj           State object used to compute a value.
         * @param countFunction Function that produces a monotonically increasing counter value from the state object.
         * @param <T>           The type of the state object from which the counter value is extracted.
         * @return A new or existing function counter.
         */
        public <T> FunctionCounter counter(String name, Iterable<Tag> tags, T obj, ToDoubleFunction<T> countFunction) {
            return FunctionCounter.builder(name, obj, countFunction).tags(tags).register(MeterRegistry.this);
        }

        /**
         * Tracks a number, maintaining a weak reference on it.
         *
         * @param name   Name of the gauge being registered.
         * @param tags   Sequence of dimensions for breaking down the name.
         * @param number A monotonically increasing number to track.
         * @param <T>    The type of the state object from which the counter value is extracted.
         * @return A new or existing function counter.
         */
        public <T extends Number> FunctionCounter counter(String name, Iterable<Tag> tags, T number) {
            return FunctionCounter.builder(name, number, Number::doubleValue).tags(tags).register(MeterRegistry.this);
        }

        /**
         * Tracks a number, maintaining a weak reference on it.
         *
         * @param id            The identifier for this function counter.
         * @param obj           State object used to compute a value.
         * @param countFunction Function that produces a monotonically increasing counter value from the state object.
         * @param <T>           The type of the state object from which the counter value is extracted.
         * @return A new or existing function counter.
         */
        <T> FunctionCounter counter(Meter.Id id, T obj, ToDoubleFunction<T> countFunction) {
            return registerMeterIfNecessary(FunctionCounter.class, id, id2 -> newFunctionCounter(id2, obj, countFunction),
                    NoopFunctionCounter::new);
        }

        /**
         * A timer that tracks monotonically increasing functions for count and totalTime.
         *
         * @param name                  Name of the gauge being registered.
         * @param tags                  Sequence of dimensions for breaking down the name.
         * @param obj                   State object used to compute a value.
         * @param countFunction         Function that produces a monotonically increasing counter value from the state object.
         * @param totalTimeFunction     Function that produces a monotonically increasing total time value from the state object.
         * @param totalTimeFunctionUnit The base unit of time produced by the total time function.
         * @param <T>                   The type of the state object from which the function values are extracted.
         * @return A new or existing function timer.
         */
        public <T> FunctionTimer timer(String name, Iterable<Tag> tags, T obj,
                                       ToLongFunction<T> countFunction,
                                       ToDoubleFunction<T> totalTimeFunction,
                                       TimeUnit totalTimeFunctionUnit) {
            return FunctionTimer.builder(name, obj, countFunction, totalTimeFunction, totalTimeFunctionUnit)
                    .tags(tags).register(MeterRegistry.this);
        }

        /**
         * A timer that tracks monotonically increasing functions for count and totalTime.
         *
         * @param id                    The identifier for this function timer.
         * @param obj                   State object used to compute a value.
         * @param countFunction         Function that produces a monotonically increasing counter value from the state object.
         * @param totalTimeFunction     Function that produces a monotonically increasing total time value from the state object.
         * @param totalTimeFunctionUnit The base unit of time produced by the total time function.
         * @param <T>                   The type of the state object from which the function values are extracted.F
         * @return A new or existing function timer.
         */
        <T> FunctionTimer timer(Meter.Id id, T obj,
                                ToLongFunction<T> countFunction,
                                ToDoubleFunction<T> totalTimeFunction,
                                TimeUnit totalTimeFunctionUnit) {
            return registerMeterIfNecessary(FunctionTimer.class, id, id2 -> {
                Meter.Id withUnit = id2.withBaseUnit(getBaseTimeUnitStr());
                return newFunctionTimer(withUnit, obj, countFunction, totalTimeFunction, totalTimeFunctionUnit);
            }, NoopFunctionTimer::new);
        }

        /**
         * A gauge that tracks a time value, to be scaled to the monitoring system's base time unit.
         *
         * @param name             Name of the gauge being registered.
         * @param tags             Sequence of dimensions for breaking down the name.
         * @param obj              State object used to compute a value.
         * @param timeFunctionUnit The base unit of time produced by the total time function.
         * @param timeFunction     Function that produces a time value from the state object. This value may increase and decrease over time.
         * @param <T>              The type of the state object from which the gauge value is extracted.
         * @return A new or existing time gauge.
         */
        public <T> TimeGauge timeGauge(String name, Iterable<Tag> tags, T obj,
                                       TimeUnit timeFunctionUnit, ToDoubleFunction<T> timeFunction) {
            return TimeGauge.builder(name, obj, timeFunctionUnit, timeFunction).tags(tags).register(MeterRegistry.this);
        }

        /**
         * A gauge that tracks a time value, to be scaled to the monitoring system's base time unit.
         *
         * @param id               The identifier for this time gauge.
         * @param obj              State object used to compute a value.
         * @param timeFunctionUnit The base unit of time produced by the total time function.
         * @param timeFunction     Function that produces a time value from the state object. This value may increase and decrease over time.
         * @param <T>              The type of the state object from which the gauge value is extracted.
         * @return A new or existing time gauge.
         */
        <T> TimeGauge timeGauge(Meter.Id id, @Nullable T obj, TimeUnit timeFunctionUnit, ToDoubleFunction<T> timeFunction) {
            return registerMeterIfNecessary(TimeGauge.class, id, id2 -> newTimeGauge(id2, obj, timeFunctionUnit, timeFunction), NoopTimeGauge::new);
        }
    }

    /**
     * Closes this registry, releasing any resources in the process. Once closed, this registry will no longer
     * accept new meters and any publishing activity will cease.
     */
    public void close() {
        if (closed.compareAndSet(false, true)) {
            synchronized (meterMapLock) {
                for (Meter meter : meterMap.values()) {
                    meter.close();
                }
            }
        }
    }

    /**
     * If the registry is closed, it will no longer accept new meters and any publishing activity will cease.
     *
     * @return {@code true} if this registry is closed.
     */
    public boolean isClosed() {
        return closed.get();
    }
}<|MERGE_RESOLUTION|>--- conflicted
+++ resolved
@@ -522,7 +522,6 @@
         return registerMeterIfNecessary(meterClass, id, null, (id2, conf) -> builder.apply(id2), noopBuilder);
     }
 
-    @SuppressWarnings("unchecked")
     private <M extends Meter> M registerMeterIfNecessary(Class<M> meterClass, Meter.Id id,
                                                          @Nullable DistributionStatisticConfig config, BiFunction<Meter.Id, DistributionStatisticConfig, Meter> builder,
                                                          Function<Meter.Id, M> noopBuilder) {
@@ -539,12 +538,7 @@
         if (!meterClass.isInstance(m)) {
             throw new IllegalArgumentException("There is already a registered meter of a different type with the same name");
         }
-<<<<<<< HEAD
-
-        return (M) m;
-=======
         return meterClass.cast(m);
->>>>>>> 6f7ec3cc
     }
 
     private Meter getOrCreateMeter(@Nullable DistributionStatisticConfig config,

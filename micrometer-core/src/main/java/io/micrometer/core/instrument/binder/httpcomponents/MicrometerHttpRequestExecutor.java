/*
 * Copyright 2019 VMware, Inc.
 *
 * Licensed under the Apache License, Version 2.0 (the "License");
 * you may not use this file except in compliance with the License.
 * You may obtain a copy of the License at
 *
 * https://www.apache.org/licenses/LICENSE-2.0
 *
 * Unless required by applicable law or agreed to in writing, software
 * distributed under the License is distributed on an "AS IS" BASIS,
 * WITHOUT WARRANTIES OR CONDITIONS OF ANY KIND, either express or implied.
 * See the License for the specific language governing permissions and
 * limitations under the License.
 */
package io.micrometer.core.instrument.binder.httpcomponents;

import io.micrometer.common.lang.Nullable;
import io.micrometer.core.annotation.Incubating;
import io.micrometer.core.instrument.MeterRegistry;
import io.micrometer.core.instrument.Tag;
import io.micrometer.core.instrument.Tags;
import io.micrometer.core.instrument.Timer;
import io.micrometer.core.instrument.observation.ObservationOrTimerCompatibleInstrumentation;
import io.micrometer.observation.Observation;
import io.micrometer.observation.ObservationRegistry;
import org.apache.http.HttpClientConnection;
import org.apache.http.HttpException;
import org.apache.http.HttpRequest;
import org.apache.http.HttpResponse;
import org.apache.http.protocol.HttpContext;
import org.apache.http.protocol.HttpRequestExecutor;

import java.io.IOException;
import java.util.Collections;
import java.util.Optional;
import java.util.function.Function;

/**
 * This HttpRequestExecutor tracks the request duration of every request, that goes
 * through an {@link org.apache.http.client.HttpClient}. It must be registered as request
 * executor when creating the HttpClient instance. For example:
 *
 * <pre>
 *     HttpClientBuilder.create()
 *         .setRequestExecutor(MicrometerHttpRequestExecutor
 *                 .builder(meterRegistry)
 *                 .build())
 *         .build();
 * </pre>
 *
 * @author Benjamin Hubert (benjamin.hubert@willhaben.at)
 * @author Tommy Ludwig
 * @since 1.2.0
 */
@Incubating(since = "1.2.0")
public class MicrometerHttpRequestExecutor extends HttpRequestExecutor {

    /**
     * Default header name for URI pattern.
     * @deprecated use {@link DefaultUriMapper#URI_PATTERN_HEADER} since 1.4.0
     */
    @Deprecated
    public static final String DEFAULT_URI_PATTERN_HEADER = DefaultUriMapper.URI_PATTERN_HEADER;

    static final String METER_NAME = "httpcomponents.httpclient.request";

    private final MeterRegistry registry;

    private final ObservationRegistry observationRegistry;

    @Nullable
    private final ApacheHttpClientObservationConvention convention;

    private final Function<HttpRequest, String> uriMapper;

    private final Iterable<Tag> extraTags;

    private final boolean exportTagsForRoute;

    /**
     * Use {@link #builder(MeterRegistry)} to create an instance of this class.
     */
    private MicrometerHttpRequestExecutor(int waitForContinue, MeterRegistry registry,
            Function<HttpRequest, String> uriMapper, Iterable<Tag> extraTags, boolean exportTagsForRoute,
            ObservationRegistry observationRegistry, @Nullable ApacheHttpClientObservationConvention convention) {
        super(waitForContinue);
        this.registry = Optional.ofNullable(registry).orElseThrow(
                () -> new IllegalArgumentException("registry is required but has been initialized with null"));
        this.uriMapper = Optional.ofNullable(uriMapper).orElseThrow(
                () -> new IllegalArgumentException("uriMapper is required but has been initialized with null"));
        this.extraTags = Optional.ofNullable(extraTags).orElse(Collections.emptyList());
        this.exportTagsForRoute = exportTagsForRoute;
        this.observationRegistry = observationRegistry;
        this.convention = convention;
    }

    /**
     * Use this method to create an instance of {@link MicrometerHttpRequestExecutor}.
     * @param registry The registry to register the metrics to.
     * @return An instance of the builder, which allows further configuration of the
     * request executor.
     */
    public static Builder builder(MeterRegistry registry) {
        return new Builder(registry);
    }

    @Override
    public HttpResponse execute(HttpRequest request, HttpClientConnection conn, HttpContext context)
            throws IOException, HttpException {
        ObservationOrTimerCompatibleInstrumentation<ApacheHttpClientContext> sample = ObservationOrTimerCompatibleInstrumentation
                .start(registry, observationRegistry,
                        () -> new ApacheHttpClientContext(request, context, uriMapper, exportTagsForRoute), convention,
                        DefaultApacheHttpClientObservationConvention.INSTANCE);
        String statusCodeOrError = "UNKNOWN";

        try {
            HttpResponse response = super.execute(request, conn, context);
            sample.setResponse(response);
            statusCodeOrError = DefaultApacheHttpClientObservationConvention.INSTANCE.getStatusValue(response, null);
            return response;
        }
        catch (IOException | HttpException | RuntimeException e) {
            statusCodeOrError = "IO_ERROR";
            sample.setThrowable(e);
            throw e;
        }
        finally {
            String status = statusCodeOrError;
            sample.stop(METER_NAME, "Duration of Apache HttpClient request execution", () -> Tags
                    .of("method", DefaultApacheHttpClientObservationConvention.INSTANCE.getMethodString(request), "uri",
                            uriMapper.apply(request), "status", status)
                    .and(exportTagsForRoute ? HttpContextUtils.generateTagsForRoute(context) : Tags.empty())
                    .and(extraTags));
        }
    }

    public static class Builder {

        private final MeterRegistry registry;

        private ObservationRegistry observationRegistry = ObservationRegistry.NOOP;

        private int waitForContinue = HttpRequestExecutor.DEFAULT_WAIT_FOR_CONTINUE;

        private Iterable<Tag> extraTags = Collections.emptyList();

        private Function<HttpRequest, String> uriMapper = new DefaultUriMapper();

        private boolean exportTagsForRoute = false;

        @Nullable
        private ApacheHttpClientObservationConvention observationConvention;

        Builder(MeterRegistry registry) {
            this.registry = registry;
        }

        /**
         * @param waitForContinue Overrides the wait for continue time for this request
         * executor. See {@link HttpRequestExecutor} for details.
         * @return This builder instance.
         */
        public Builder waitForContinue(int waitForContinue) {
            this.waitForContinue = waitForContinue;
            return this;
        }

        /**
         * These tags will not be applied when instrumentation is performed with the
         * {@link Observation} API. Configure an
         * {@link ApacheHttpClientObservationConvention} instead with the extra key
         * values.
         * @param tags Additional tags which should be exposed with every value.
         * @return This builder instance.
         * @see #observationConvention(ApacheHttpClientObservationConvention)
         * @see #observationRegistry(ObservationRegistry)
         * @see DefaultApacheHttpClientObservationConvention
         */
        public Builder tags(Iterable<Tag> tags) {
            this.extraTags = tags;
            return this;
        }

        /**
         * Allows to register a mapping function for exposing request URIs. Be careful,
         * exposing request URIs could result in a huge number of tag values, which could
         * cause problems in your meter registry.
         *
         * By default, this feature is almost disabled. It only exposes values of the
         * {@value DefaultUriMapper#URI_PATTERN_HEADER} HTTP header.
         * @param uriMapper A mapper that allows mapping and exposing request paths.
         * @return This builder instance.
         * @see DefaultUriMapper
         */
        public Builder uriMapper(Function<HttpRequest, String> uriMapper) {
            this.uriMapper = uriMapper;
            return this;
        }

        /**
         * Allows to expose the target scheme, host and port with every metric. Be careful
         * with enabling this feature: If your client accesses a huge number of remote
         * servers, this would result in a huge number of tag values, which could cause
         * cardinality problems.
         *
         * By default, this feature is disabled.
         * @param exportTagsForRoute Set this to true, if the metrics should be tagged
         * with the target route.
         * @return This builder instance.
         */
        public Builder exportTagsForRoute(boolean exportTagsForRoute) {
            this.exportTagsForRoute = exportTagsForRoute;
            return this;
        }

        /**
<<<<<<< HEAD
         * Configure an observation registry to instrument using the {@link Observation}
         * API instead of directly with a {@link Timer}.
         * @param observationRegistry registry with which to instrument
         * @return This builder instance.
         * @since 1.10.0
         */
        public Builder observationRegistry(ObservationRegistry observationRegistry) {
            this.observationRegistry = observationRegistry;
            return this;
        }

        /**
         * Provide a custom convention to override the default convention used when
         * instrumenting with the {@link Observation} API. This only takes effect when an
         * {@link #observationRegistry(ObservationRegistry)} is configured.
         * @param convention semantic convention to use
         * @return This builder instance.
         * @see #observationRegistry(ObservationRegistry)
         * @since 1.10.0
         */
        public Builder observationConvention(ApacheHttpClientObservationConvention convention) {
            this.observationConvention = convention;
            return this;
        }

        /**
         * @return Creates an instance of {@link MicrometerHttpRequestExecutor} with all
         * the configured properties.
=======
         * Creates an instance of {@link MicrometerHttpRequestExecutor} with all the
         * configured properties.
         * @return an instance of {@link MicrometerHttpRequestExecutor}
>>>>>>> ec46544a
         */
        public MicrometerHttpRequestExecutor build() {
            return new MicrometerHttpRequestExecutor(waitForContinue, registry, uriMapper, extraTags,
                    exportTagsForRoute, observationRegistry, observationConvention);
        }

    }

}<|MERGE_RESOLUTION|>--- conflicted
+++ resolved
@@ -215,7 +215,6 @@
         }
 
         /**
-<<<<<<< HEAD
          * Configure an observation registry to instrument using the {@link Observation}
          * API instead of directly with a {@link Timer}.
          * @param observationRegistry registry with which to instrument
@@ -242,13 +241,9 @@
         }
 
         /**
-         * @return Creates an instance of {@link MicrometerHttpRequestExecutor} with all
-         * the configured properties.
-=======
          * Creates an instance of {@link MicrometerHttpRequestExecutor} with all the
          * configured properties.
          * @return an instance of {@link MicrometerHttpRequestExecutor}
->>>>>>> ec46544a
          */
         public MicrometerHttpRequestExecutor build() {
             return new MicrometerHttpRequestExecutor(waitForContinue, registry, uriMapper, extraTags,

--- conflicted
+++ resolved
@@ -164,9 +164,6 @@
         this.shouldSkip = shouldSkip;
     }
 
-<<<<<<< HEAD
-    @Around("@within(io.micrometer.core.annotation.Timed) and not @annotation(io.micrometer.core.annotation.Timed)")
-=======
     private Function<ProceedingJoinPoint, Iterable<Tag>> makeSafe(
             Function<ProceedingJoinPoint, Iterable<Tag>> function) {
         return pjp -> {
@@ -181,8 +178,7 @@
         };
     }
 
-    @Around("@within(io.micrometer.core.annotation.Timed)")
->>>>>>> adfdd3e9
+    @Around("@within(io.micrometer.core.annotation.Timed) and not @annotation(io.micrometer.core.annotation.Timed)")
     @Nullable
     public Object timedClass(ProceedingJoinPoint pjp) throws Throwable {
         if (shouldSkip.test(pjp)) {

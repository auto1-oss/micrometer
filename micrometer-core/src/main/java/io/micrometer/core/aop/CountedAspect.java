/*
 * Copyright 2017 VMware, Inc.
 *
 * Licensed under the Apache License, Version 2.0 (the "License");
 * you may not use this file except in compliance with the License.
 * You may obtain a copy of the License at
 *
 * https://www.apache.org/licenses/LICENSE-2.0
 *
 * Unless required by applicable law or agreed to in writing, software
 * distributed under the License is distributed on an "AS IS" BASIS,
 * WITHOUT WARRANTIES OR CONDITIONS OF ANY KIND, either express or implied.
 * See the License for the specific language governing permissions and
 * limitations under the License.
 */
package io.micrometer.core.aop;

import io.micrometer.common.lang.NonNullApi;
import io.micrometer.common.lang.Nullable;
import io.micrometer.common.util.internal.logging.WarnThenDebugLogger;
import io.micrometer.core.annotation.Counted;
import io.micrometer.core.instrument.*;
import org.aspectj.lang.ProceedingJoinPoint;
import org.aspectj.lang.annotation.Around;
import org.aspectj.lang.annotation.Aspect;
import org.aspectj.lang.reflect.MethodSignature;

import java.lang.reflect.Method;
import java.util.concurrent.CompletionStage;
import java.util.function.Function;
import java.util.function.Predicate;

/**
 * <p>
 * Aspect responsible for intercepting all methods annotated with the
 * {@link Counted @Counted} annotation and recording a few counter metrics about their
 * execution status.<br>
 * The aspect supports programmatic customizations through constructor-injectable custom
 * logic.
 * </p>
 * <p>
 * You might want to add tags programmatically to the {@link Counter}.<br>
 * In this case, the tags provider function
 * (<code>Function&lt;ProceedingJoinPoint, Iterable&lt;Tag&gt;&gt;</code>) can help. It
 * receives a {@link ProceedingJoinPoint} and returns the {@link Tag}s that will be
 * attached to the {@link Counter}.
 * </p>
 * <p>
 * You might also want to skip the {@link Counter} creation programmatically.<br>
 * One use-case can be having another component in your application that already processes
 * the {@link Counted @Counted} annotation in some cases so that {@code CountedAspect}
 * should not intercept these methods. By using the skip predicate
 * (<code>Predicate&lt;ProceedingJoinPoint&gt;</code>) you can tell the
 * {@code CountedAspect} when not to create a {@link Counter}.
 *
 * Here's a theoretic example to disable {@link Counter} creation for Spring controllers:
 * </p>
 * <pre>
 * &#064;Bean
 * public CountedAspect countedAspect(MeterRegistry meterRegistry) {
 *     return new CountedAspect(meterRegistry, this::skipControllers);
 * }
 *
 * private boolean skipControllers(ProceedingJoinPoint pjp) {
 *     Class&lt;?&gt; targetClass = pjp.getTarget().getClass();
 *     return targetClass.isAnnotationPresent(RestController.class) || targetClass.isAnnotationPresent(Controller.class);
 * }
 * </pre>
 *
 * @author Ali Dehghani
 * @author Jonatan Ivanov
 * @author Johnny Lim
 * @author Yanming Zhou
 * @since 1.2.0
 * @see Counted
 */
@Aspect
@NonNullApi
public class CountedAspect {

    private static final WarnThenDebugLogger joinPointTagsFunctionLogger = new WarnThenDebugLogger(CountedAspect.class);

    private static final Predicate<ProceedingJoinPoint> DONT_SKIP_ANYTHING = pjp -> false;

    public final String DEFAULT_EXCEPTION_TAG_VALUE = "none";

    public final String RESULT_TAG_FAILURE_VALUE = "failure";

    public final String RESULT_TAG_SUCCESS_VALUE = "success";

    /**
     * The tag name to encapsulate the method execution status.
     */
    private static final String RESULT_TAG = "result";

    /**
     * The tag name to encapsulate the exception thrown by the intercepted method.
     */
    private static final String EXCEPTION_TAG = "exception";

    /**
     * Where we're going register metrics.
     */
    private final MeterRegistry registry;

    /**
     * A function to produce additional tags for any given join point.
     */
    private final Function<ProceedingJoinPoint, Iterable<Tag>> tagsBasedOnJoinPoint;

    /**
     * A predicate that decides if counter creation should be skipped for the given join
     * point.
     */
    private final Predicate<ProceedingJoinPoint> shouldSkip;

    private CountedMeterTagAnnotationHandler meterTagAnnotationHandler;

    /**
     * Creates a {@code CountedAspect} instance with {@link Metrics#globalRegistry}.
     *
     * @since 1.7.0
     */
    public CountedAspect() {
        this(Metrics.globalRegistry);
    }

    /**
     * Creates a {@code CountedAspect} instance with the given {@code registry}.
     * @param registry Where we're going to register metrics.
     */
    public CountedAspect(MeterRegistry registry) {
        this(registry, DONT_SKIP_ANYTHING);
    }

    /**
     * Creates a {@code CountedAspect} instance with the given {@code registry} and tags
     * provider function.
     * @param registry Where we're going to register metrics.
     * @param tagsBasedOnJoinPoint A function to generate tags given a join point.
     */
    public CountedAspect(MeterRegistry registry, Function<ProceedingJoinPoint, Iterable<Tag>> tagsBasedOnJoinPoint) {
        this(registry, tagsBasedOnJoinPoint, DONT_SKIP_ANYTHING);
    }

    /**
     * Creates a {@code CountedAspect} instance with the given {@code registry} and skip
     * predicate.
     * @param registry Where we're going to register metrics.
     * @param shouldSkip A predicate to decide if creating the counter should be skipped
     * or not.
     * @since 1.7.0
     */
    public CountedAspect(MeterRegistry registry, Predicate<ProceedingJoinPoint> shouldSkip) {
        this(registry, pjp -> Tags.of("class", pjp.getStaticPart().getSignature().getDeclaringTypeName(), "method",
                pjp.getStaticPart().getSignature().getName()), shouldSkip);
    }

    /**
     * Creates a {@code CountedAspect} instance with the given {@code registry}, tags
     * provider function and skip predicate.
     * @param registry Where we're going to register metrics.
     * @param tagsBasedOnJoinPoint A function to generate tags given a join point.
     * @param shouldSkip A predicate to decide if creating the counter should be skipped
     * or not.
     * @since 1.7.0
     */
    public CountedAspect(MeterRegistry registry, Function<ProceedingJoinPoint, Iterable<Tag>> tagsBasedOnJoinPoint,
            Predicate<ProceedingJoinPoint> shouldSkip) {
        this.registry = registry;
        this.tagsBasedOnJoinPoint = makeSafe(tagsBasedOnJoinPoint);
        this.shouldSkip = shouldSkip;
    }

<<<<<<< HEAD
    @Around("@within(io.micrometer.core.annotation.Counted) && !@annotation(io.micrometer.core.annotation.Counted) && execution(* *(..))")
=======
    private Function<ProceedingJoinPoint, Iterable<Tag>> makeSafe(
            Function<ProceedingJoinPoint, Iterable<Tag>> function) {
        return pjp -> {
            try {
                return function.apply(pjp);
            }
            catch (Throwable t) {
                joinPointTagsFunctionLogger
                    .log("Exception thrown from the tagsBasedOnJoinPoint function configured on CountedAspect.", t);
                return Tags.empty();
            }
        };
    }

    @Around("@within(io.micrometer.core.annotation.Counted) and not @annotation(io.micrometer.core.annotation.Counted)")
>>>>>>> 12db19fa
    @Nullable
    public Object countedClass(ProceedingJoinPoint pjp) throws Throwable {
        if (shouldSkip.test(pjp)) {
            return pjp.proceed();
        }

        Method method = ((MethodSignature) pjp.getSignature()).getMethod();
        Class<?> declaringClass = method.getDeclaringClass();
        if (!declaringClass.isAnnotationPresent(Counted.class)) {
            declaringClass = pjp.getTarget().getClass();
        }
        Counted counted = declaringClass.getAnnotation(Counted.class);

        return perform(pjp, counted);
    }

    /**
     * Intercept methods annotated with the {@link Counted} annotation and expose a few
     * counters about their execution status. By default, this aspect records both failed
     * and successful attempts. If the {@link Counted#recordFailuresOnly()} is set to
     * {@code true}, then the aspect would record only failed attempts. In case of a
     * failure, the aspect tags the counter with the simple name of the thrown exception.
     *
     * <p>
     * When the annotated method returns a {@link CompletionStage} or any of its
     * subclasses, the counters will be incremented only when the {@link CompletionStage}
     * is completed. If completed exceptionally a failure is recorded, otherwise if
     * {@link Counted#recordFailuresOnly()} is set to {@code false}, a success is
     * recorded.
     * @param pjp Encapsulates some information about the intercepted area.
     * @param counted The annotation.
     * @return Whatever the intercepted method returns.
     * @throws Throwable When the intercepted method throws one.
     */
    @Around(value = "@annotation(counted) && execution(* *(..))", argNames = "pjp,counted")
    @Nullable
    public Object interceptAndRecord(ProceedingJoinPoint pjp, Counted counted) throws Throwable {
        if (shouldSkip.test(pjp)) {
            return pjp.proceed();
        }

        return perform(pjp, counted);
    }

    private Object perform(ProceedingJoinPoint pjp, Counted counted) throws Throwable {
        final Method method = ((MethodSignature) pjp.getSignature()).getMethod();
        final boolean stopWhenCompleted = CompletionStage.class.isAssignableFrom(method.getReturnType());

        if (stopWhenCompleted) {
            try {
                return ((CompletionStage<?>) pjp.proceed())
                    .whenComplete((result, throwable) -> recordCompletionResult(pjp, counted, throwable));
            }
            catch (Throwable e) {
                record(pjp, counted, e.getClass().getSimpleName(), RESULT_TAG_FAILURE_VALUE);
                throw e;
            }
        }

        try {
            Object result = pjp.proceed();
            if (!counted.recordFailuresOnly()) {
                record(pjp, counted, DEFAULT_EXCEPTION_TAG_VALUE, RESULT_TAG_SUCCESS_VALUE);
            }
            return result;
        }
        catch (Throwable e) {
            record(pjp, counted, e.getClass().getSimpleName(), RESULT_TAG_FAILURE_VALUE);
            throw e;
        }
    }

    private void recordCompletionResult(ProceedingJoinPoint pjp, Counted counted, Throwable throwable) {

        if (throwable != null) {
            String exceptionTagValue = throwable.getCause() == null ? throwable.getClass().getSimpleName()
                    : throwable.getCause().getClass().getSimpleName();
            record(pjp, counted, exceptionTagValue, RESULT_TAG_FAILURE_VALUE);
        }
        else if (!counted.recordFailuresOnly()) {
            record(pjp, counted, DEFAULT_EXCEPTION_TAG_VALUE, RESULT_TAG_SUCCESS_VALUE);
        }

    }

    private void record(ProceedingJoinPoint pjp, Counted counted, String exception, String result) {
        Counter.Builder builder = Counter.builder(counted.value())
            .description(counted.description().isEmpty() ? null : counted.description())
            .tags(counted.extraTags())
            .tag(EXCEPTION_TAG, exception)
            .tag(RESULT_TAG, result)
            .tags(tagsBasedOnJoinPoint.apply(pjp));
        if (meterTagAnnotationHandler != null) {
            meterTagAnnotationHandler.addAnnotatedParameters(builder, pjp);
        }
        builder.register(registry).increment();
    }

    /**
     * Setting this enables support for {@link MeterTag}.
     * @param meterTagAnnotationHandler meter tag annotation handler
     */
    public void setMeterTagAnnotationHandler(CountedMeterTagAnnotationHandler meterTagAnnotationHandler) {
        this.meterTagAnnotationHandler = meterTagAnnotationHandler;
    }

}<|MERGE_RESOLUTION|>--- conflicted
+++ resolved
@@ -172,9 +172,6 @@
         this.shouldSkip = shouldSkip;
     }
 
-<<<<<<< HEAD
-    @Around("@within(io.micrometer.core.annotation.Counted) && !@annotation(io.micrometer.core.annotation.Counted) && execution(* *(..))")
-=======
     private Function<ProceedingJoinPoint, Iterable<Tag>> makeSafe(
             Function<ProceedingJoinPoint, Iterable<Tag>> function) {
         return pjp -> {
@@ -189,8 +186,7 @@
         };
     }
 
-    @Around("@within(io.micrometer.core.annotation.Counted) and not @annotation(io.micrometer.core.annotation.Counted)")
->>>>>>> 12db19fa
+    @Around("@within(io.micrometer.core.annotation.Counted) && !@annotation(io.micrometer.core.annotation.Counted) && execution(* *(..))")
     @Nullable
     public Object countedClass(ProceedingJoinPoint pjp) throws Throwable {
         if (shouldSkip.test(pjp)) {

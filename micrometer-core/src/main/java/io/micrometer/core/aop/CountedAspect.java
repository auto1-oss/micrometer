--- conflicted
+++ resolved
@@ -170,7 +170,20 @@
         this.shouldSkip = shouldSkip;
     }
 
-<<<<<<< HEAD
+    private Function<ProceedingJoinPoint, Iterable<Tag>> makeSafe(
+            Function<ProceedingJoinPoint, Iterable<Tag>> function) {
+        return pjp -> {
+            try {
+                return function.apply(pjp);
+            }
+            catch (Throwable t) {
+                joinPointTagsFunctionLogger
+                    .log("Exception thrown from the tagsBasedOnJoinPoint function configured on CountedAspect.", t);
+                return Tags.empty();
+            }
+        };
+    }
+
     @Around("@within(io.micrometer.core.annotation.Counted) and not @annotation(io.micrometer.core.annotation.Counted)")
     @Nullable
     public Object countedClass(ProceedingJoinPoint pjp) throws Throwable {
@@ -186,20 +199,6 @@
         Counted counted = declaringClass.getAnnotation(Counted.class);
 
         return perform(pjp, counted);
-=======
-    private Function<ProceedingJoinPoint, Iterable<Tag>> makeSafe(
-            Function<ProceedingJoinPoint, Iterable<Tag>> function) {
-        return pjp -> {
-            try {
-                return function.apply(pjp);
-            }
-            catch (Throwable t) {
-                joinPointTagsFunctionLogger
-                    .log("Exception thrown from the tagsBasedOnJoinPoint function configured on CountedAspect.", t);
-                return Tags.empty();
-            }
-        };
->>>>>>> adfdd3e9
     }
 
     /**

--- conflicted
+++ resolved
@@ -169,22 +169,22 @@
              * @return This request builder.
              */
             public final Builder withBasicAuthentication(@Nullable String user, @Nullable String password) {
-<<<<<<< HEAD
                 if (StringUtils.isNotBlank(user)) {
-                    String encoded = Base64.getEncoder().encodeToString((user.trim() + ":" + (password == null ? "" : password.trim()))
-                            .getBytes(StandardCharsets.UTF_8));
+                    String encoded = Base64.getEncoder()
+                            .encodeToString((user.trim() + ":" + (password == null ? "" : password.trim()))
+                                    .getBytes(StandardCharsets.UTF_8));
                     withAuthentication("Basic", encoded);
                 }
                 return this;
             }
 
             /**
-             * Configures the {@code Authorization} HTTP header with the given type and credentials.
-             * The format will be:
-             * <pre>{@code Authorization: <type> <credentials>}</pre>
-             * No encoding will be performed on the {@code credentials}, so if the authentication scheme
-             * expects {@code credentials} to be encoded, encode them before passing them to this method.
-             *
+             * Configures the {@code Authorization} HTTP header with the given type and
+             * credentials. The format will be:
+             * <pre>{@code Authorization: <type> <credentials>}</pre> No encoding will be
+             * performed on the {@code credentials}, so if the authentication scheme
+             * expects {@code credentials} to be encoded, encode them before passing them
+             * to this method.
              * @param type authentication type
              * @param credentials authentication credentials
              * @return This request builder.
@@ -193,13 +193,6 @@
             public final Builder withAuthentication(String type, @Nullable String credentials) {
                 if (StringUtils.isNotBlank(credentials)) {
                     withHeader("Authorization", type + " " + credentials);
-=======
-                if (user != null && StringUtils.isNotBlank(user)) {
-                    String encoded = Base64.getEncoder()
-                            .encodeToString((user.trim() + ":" + (password == null ? "" : password.trim()))
-                                    .getBytes(StandardCharsets.UTF_8));
-                    withHeader("Authorization", "Basic " + encoded);
->>>>>>> 4f3cf5ac
                 }
                 return this;
             }

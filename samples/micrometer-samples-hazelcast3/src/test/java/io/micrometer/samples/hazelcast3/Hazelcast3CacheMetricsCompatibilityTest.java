/*
 * Copyright 2020 VMware, Inc.
 *
 * Licensed under the Apache License, Version 2.0 (the "License");
 * you may not use this file except in compliance with the License.
 * You may obtain a copy of the License at
 *
 * https://www.apache.org/licenses/LICENSE-2.0
 *
 * Unless required by applicable law or agreed to in writing, software
 * distributed under the License is distributed on an "AS IS" BASIS,
 * WITHOUT WARRANTIES OR CONDITIONS OF ANY KIND, either express or implied.
 * See the License for the specific language governing permissions and
 * limitations under the License.
 */
package io.micrometer.samples.hazelcast3;

import com.hazelcast.config.Config;
import com.hazelcast.core.Hazelcast;
import com.hazelcast.core.IMap;
import io.micrometer.core.instrument.binder.cache.CacheMeterBinder;
import io.micrometer.core.instrument.binder.cache.CacheMeterBinderCompatibilityKit;
import io.micrometer.core.instrument.binder.cache.HazelcastCacheMetrics;
import org.junit.jupiter.api.AfterEach;
import org.junit.jupiter.api.BeforeEach;

import static java.util.Collections.emptyList;

<<<<<<< HEAD
class Hazelcast3CacheMetricsCompatibilityTest extends CacheMeterBinderCompatibilityKit<Object> {
    private Config config = new Config("hazelcast3-cache-test");
    private IMap<String, String> cache;

    @BeforeEach
    @SuppressWarnings("unchecked")
    void setup() {
        this.cache = (IMap<String, String>) super.cache;
    }
=======
class Hazelcast3CacheMetricsCompatibilityTest extends CacheMeterBinderCompatibilityKit {

    private IMap<String, String> cache = Hazelcast.newHazelcastInstance().getMap("mycache");
>>>>>>> 4f3cf5ac

    @AfterEach
    void cleanup() {
        Hazelcast.shutdownAll();
    }

    @Override
    public void dereferenceCache() {
        super.dereferenceCache();
        Hazelcast.getOrCreateHazelcastInstance(config).getMap("mycache").destroy();
        this.cache = null;
    }

    @Override
    public IMap<String, String> createCache() {
        return Hazelcast.newHazelcastInstance(config).getMap("mycache");
    }

    @Override
    public CacheMeterBinder<Object> binder() {
        return new HazelcastCacheMetrics(super.cache, emptyList());
    }

    @Override
    public void put(String key, String value) {
        this.cache.put(key, value);
    }

    @Override
    public String get(String key) {
        return this.cache.get(key);
    }

}<|MERGE_RESOLUTION|>--- conflicted
+++ resolved
@@ -26,9 +26,10 @@
 
 import static java.util.Collections.emptyList;
 
-<<<<<<< HEAD
 class Hazelcast3CacheMetricsCompatibilityTest extends CacheMeterBinderCompatibilityKit<Object> {
+
     private Config config = new Config("hazelcast3-cache-test");
+
     private IMap<String, String> cache;
 
     @BeforeEach
@@ -36,11 +37,6 @@
     void setup() {
         this.cache = (IMap<String, String>) super.cache;
     }
-=======
-class Hazelcast3CacheMetricsCompatibilityTest extends CacheMeterBinderCompatibilityKit {
-
-    private IMap<String, String> cache = Hazelcast.newHazelcastInstance().getMap("mycache");
->>>>>>> 4f3cf5ac
 
     @AfterEach
     void cleanup() {
